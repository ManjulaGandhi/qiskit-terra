# -*- coding: utf-8 -*-

# This code is part of Qiskit.
#
# (C) Copyright IBM 2017.
#
# This code is licensed under the Apache License, Version 2.0. You may
# obtain a copy of this license in the LICENSE.txt file in the root directory
# of this source tree or at http://www.apache.org/licenses/LICENSE-2.0.
#
# Any modifications or derivative works of this code must retain this
# copyright notice, and modified files need to carry a notice indicating
# that they have been altered from the originals.

"""
U1 Gate.
"""
import numpy
from qiskit.circuit import ControlledGate
from qiskit.circuit import Gate
from qiskit.circuit import QuantumCircuit
from qiskit.circuit import QuantumRegister
from qiskit.util import deprecate_arguments


# pylint: disable=cyclic-import
class U1Gate(Gate):
    r"""Single-qubit rotation about the Z axis.

    This is a diagonal gate. It can be implemented virtually in hardware
    via framechanges (i.e. at zero error and duration).

    **Circuit symbol:**

    .. parsed-literal::

             ┌───────┐
        q_0: ┤ U1(λ) ├
             └───────┘

    **Matrix Representation:**

    .. math::

        U1(\lambda) =
            \begin{pmatrix}
                1 & 0 \\
                0 & e^{i\lambda}
            \end{pmatrix}

    **Examples:**

        .. math::

            U1(\lambda = \pi) = Z

        .. math::

            U1(\lambda = \pi/2) = S

        .. math::

            U1(\lambda = \pi/4) = T

    .. seealso::

        :class:`~qiskit.extensions.standard.RZGate`:
        This gate is equivalent to RZ up to a phase factor.

            .. math::

                U1(\lambda) = e^{i{\lambda}/2} RZ(\lambda)

        :class:`~qiskit.extensions.standard.U3Gate`:
        U3 is a generalization of U2 that covers all single-qubit rotations,
        using two X90 pulses.

        Reference for virtual Z gate implementation:
        `1612.00858 <https://arxiv.org/abs/1612.00858>`_
    """

    def __init__(self, theta, label=None):
        """Create new U1 gate."""
        super().__init__('u1', 1, [theta], label=label)

    def _define(self):
        from qiskit.extensions.standard.u3 import U3Gate
        definition = []
        q = QuantumRegister(1, 'q')
        rule = [
            (U3Gate(0, 0, self.params[0]), [q[0]], [])
        ]
        for inst in rule:
            definition.append(inst)
        self.definition = definition

    def control(self, num_ctrl_qubits=1, label=None, ctrl_state=None):
        """Return a (mutli-)controlled-U1 gate.

        Args:
            num_ctrl_qubits (int): number of control qubits.
            label (str or None): An optional label for the gate [Default: None]
            ctrl_state (int or str or None): control state expressed as integer,
                string (e.g. '110'), or None. If None, use all 1s.

        Returns:
            ControlledGate: controlled version of this gate.
        """
        if ctrl_state is None:
            return CU1Gate(*self.params, num_ctrl_qubits)
        return super().control(num_ctrl_qubits=num_ctrl_qubits, label=label,
                               ctrl_state=ctrl_state)

    def inverse(self):
        r"""Return inverted U1 gate (:math:`U1(\lambda){\dagger} = U1(-\lambda)`)"""
        return U1Gate(-self.params[0])

    def to_matrix(self):
        """Return a numpy.array for the U1 gate."""
        lam = self.params[0]
        lam = float(lam)
        return numpy.array([[1, 0], [0, numpy.exp(1j * lam)]], dtype=complex)


@deprecate_arguments({'q': 'qubit'})
def u1(self, theta, qubit, *, q=None):  # pylint: disable=invalid-name,unused-argument
    """Apply :class:`~qiskit.extensions.standard.U1Gate`."""
    return self.append(U1Gate(theta), [qubit], [])


QuantumCircuit.u1 = u1


class CU1Meta(type):
    """A metaclass to ensure that Cu1Gate and CU1Gate are of the same type.

    Can be removed when Cu1Gate gets removed.
    """
    @classmethod
    def __instancecheck__(mcs, inst):
        return type(inst) in {CU1Gate, Cu1Gate}  # pylint: disable=unidiomatic-typecheck


class CU1Gate(ControlledGate, metaclass=CU1Meta):
    r"""Controlled-U1 gate.

    This is a diagonal and symmetric gate that induces a
    phase on the state of the target qubit, depending on the control state.

    **Circuit symbol:**

    .. parsed-literal::


        q_0: ─■──
              │λ
        q_1: ─■──


    **Matrix representation:**

    .. math::

        CU1 =
            |0\rangle\langle 0| \otimes I + |1\rangle\langle 1| \otimes U1 =
            \begin{pmatrix}
                1 & 0 & 0 & 0 \\
                0 & 1 & 0 & 0 \\
                0 & 0 & 1 & 0 \\
                0 & 0 & 0 & e^{i\lambda}
            \end{pmatrix}

    .. seealso::

        :class:`~qiskit.extensions.standard.CRZGate`:
        Due to the global phase difference in the matrix definitions
        of U1 and RZ, CU1 and CRZ are different gates with a relative
        phase difference.
    """

<<<<<<< HEAD
    def __init__(self, theta, num_ctrl_qubits=1):
        """Create new cu1 gate."""
        super().__init__('cu1', num_ctrl_qubits + 1, [theta], num_ctrl_qubits=num_ctrl_qubits)
=======
    def __init__(self, theta):
        """Create new CU1 gate."""
        super().__init__('cu1', 2, [theta], num_ctrl_qubits=1)
>>>>>>> 1757f113
        self.base_gate = U1Gate(theta)

    def _define(self):
        """
        gate cu1(lambda) a,b
        { u1(lambda/2) a; cx a,b;
          u1(-lambda/2) b; cx a,b;
          u1(lambda/2) b;
        }
        """
        definition = []
        q = QuantumRegister(self.num_qubits, 'q')
        if self.num_ctrl_qubits == 1:
            from qiskit.extensions.standard.x import CXGate
            rule = [
                (U1Gate(self.params[0] / 2), [q[0]], []),
                (CXGate(), [q[0], q[1]], []),
                (U1Gate(-self.params[0] / 2), [q[1]], []),
                (CXGate(), [q[0], q[1]], []),
                (U1Gate(self.params[0] / 2), [q[1]], [])
            ]
        else:
            from qiskit.extensions.standard.u3 import _gray_code_chain
            scaled_lam = self.params[0] / (2 ** (self.num_ctrl_qubits - 1))
            bottom_gate = CU1Gate(scaled_lam)
            rule = _gray_code_chain(q, self.num_ctrl_qubits, bottom_gate)

        for inst in rule:
            definition.append(inst)
        self.definition = definition

    def control(self, num_ctrl_qubits=1, label=None, ctrl_state=None):
        """Controlled version of this gate.

        Args:
            num_ctrl_qubits (int): number of control qubits.
            label (str or None): An optional label for the gate [Default: None]
            ctrl_state (int or str or None): control state expressed as integer,
                string (e.g. '110'), or None. If None, use all 1s.

        Returns:
            ControlledGate: controlled version of this gate.
        """
        if ctrl_state is None:
            return CU1Gate(*self.params, num_ctrl_qubits=self.num_ctrl_qubits + num_ctrl_qubits)
        return super().control(num_ctrl_qubits=num_ctrl_qubits, label=label,
                               ctrl_state=ctrl_state)

    def inverse(self):
<<<<<<< HEAD
        """Invert this gate."""
        return CU1Gate(-self.params[0], num_ctrl_qubits=self.num_ctrl_qubits)

    def to_matrix(self):
        """Return a numpy.array for the multi-controlled U1 gate."""
        lam = self.params[0]
        if self.num_ctrl_qubits == 0:
            return U1Gate(lam).to_matrix()

        from qiskit.extensions.unitary import _compute_control_matrix
        base_mat = U1Gate(lam).to_matrix()
        return _compute_control_matrix(base_mat, self.num_ctrl_qubits, ctrl_state=self.ctrl_state)
=======
        r"""Return inverted CU1 gate (:math:`CU1(\lambda){\dagger} = CU1(-\lambda)`)"""
        return CU1Gate(-self.params[0])
>>>>>>> 1757f113


class Cu1Gate(CU1Gate, metaclass=CU1Meta):
    """The deprecated CU1Gate class."""

    def __init__(self, theta):
        import warnings
        warnings.warn('The class Cu1Gate is deprecated as of 0.14.0, and '
                      'will be removed no earlier than 3 months after that release date. '
                      'You should use the class CU1Gate instead.',
                      DeprecationWarning, stacklevel=2)
        super().__init__(theta)


@deprecate_arguments({'ctl': 'control_qubit',
                      'tgt': 'target_qubit'})
def cu1(self, theta, control_qubit, target_qubit,
        *, ctl=None, tgt=None):  # pylint: disable=unused-argument
    """Apply :class:`~qiskit.extensions.standard.CU1Gate`."""
    return self.append(CU1Gate(theta), [control_qubit, target_qubit], [])


QuantumCircuit.cu1 = cu1


def mcu1(self, lam, control_qubits, target_qubit):
    r"""Apply multi-cU1 gate.

    Applied from a specified controls ``control_qubits`` to target
    ``target_qubit`` qubit  with angle ``lam``. A multi-cU1 gate implements a
    :math:`\lambda` radian rotation of the qubit state vector about the z axis
    of the Bloch sphere when all control qubits are in state :math:`|1\rangle`.

    Examples:

        Circuit Representation:

        .. jupyter-execute::

            from qiskit.circuit import QuantumCircuit, Parameter

            lam = Parameter('λ')
            circuit = QuantumCircuit(4)
            circuit.mcu1(lam, [0, 1, 2], 3)
            circuit.draw()
    """
    num_ctrl_qubits = len(control_qubits)
    return self.append(CU1Gate(lam, num_ctrl_qubits), control_qubits[:] + [target_qubit], [])


QuantumCircuit.mcu1 = mcu1<|MERGE_RESOLUTION|>--- conflicted
+++ resolved
@@ -178,15 +178,9 @@
         phase difference.
     """
 
-<<<<<<< HEAD
-    def __init__(self, theta, num_ctrl_qubits=1):
-        """Create new cu1 gate."""
-        super().__init__('cu1', num_ctrl_qubits + 1, [theta], num_ctrl_qubits=num_ctrl_qubits)
-=======
     def __init__(self, theta):
         """Create new CU1 gate."""
         super().__init__('cu1', 2, [theta], num_ctrl_qubits=1)
->>>>>>> 1757f113
         self.base_gate = U1Gate(theta)
 
     def _define(self):
@@ -236,8 +230,7 @@
                                ctrl_state=ctrl_state)
 
     def inverse(self):
-<<<<<<< HEAD
-        """Invert this gate."""
+        r"""Return inverted CU1 gate (:math:`CU1(\lambda){\dagger} = CU1(-\lambda)`)"""
         return CU1Gate(-self.params[0], num_ctrl_qubits=self.num_ctrl_qubits)
 
     def to_matrix(self):
@@ -249,10 +242,6 @@
         from qiskit.extensions.unitary import _compute_control_matrix
         base_mat = U1Gate(lam).to_matrix()
         return _compute_control_matrix(base_mat, self.num_ctrl_qubits, ctrl_state=self.ctrl_state)
-=======
-        r"""Return inverted CU1 gate (:math:`CU1(\lambda){\dagger} = CU1(-\lambda)`)"""
-        return CU1Gate(-self.params[0])
->>>>>>> 1757f113
 
 
 class Cu1Gate(CU1Gate, metaclass=CU1Meta):
