# This code is part of Qiskit.
#
# (C) Copyright IBM 2019, 2020.
#
# This code is licensed under the Apache License, Version 2.0. You may
# obtain a copy of this license in the LICENSE.txt file in the root directory
# of this source tree or at http://www.apache.org/licenses/LICENSE-2.0.
#
# Any modifications or derivative works of this code must retain this
# copyright notice, and modified files need to carry a notice indicating
# that they have been altered from the originals.
# =============================================================================

""" Test Quantum Gradient Framework """

import unittest
from test.python.opflow import QiskitOpflowTestCase
from itertools import product
import numpy as np
from ddt import ddt, data, idata, unpack
from sympy import Symbol, cos

try:
    import jax.numpy as jnp
    _HAS_JAX = True
except ImportError:
    _HAS_JAX = False

from qiskit import QuantumCircuit, QuantumRegister, BasicAer
from qiskit.test import slow_test
from qiskit.utils import QuantumInstance
from qiskit.exceptions import MissingOptionalLibraryError
from qiskit.utils import aqua_globals
from qiskit.algorithms import VQE
from qiskit.algorithms.optimizers import CG
from qiskit.opflow import I, X, Y, Z, StateFn, CircuitStateFn, ListOp, CircuitSampler
from qiskit.opflow.gradients import Gradient, NaturalGradient, Hessian
from qiskit.opflow.gradients.qfi import QFI
from qiskit.opflow.gradients.circuit_qfis import LinCombFull, OverlapBlockDiag, OverlapDiag
from qiskit.circuit import Parameter, ParameterExpression
from qiskit.circuit import ParameterVector
from qiskit.circuit.library import RealAmplitudes


@ddt
class TestGradients(QiskitOpflowTestCase):
    """ Test Qiskit Gradient Framework """

    def setUp(self):
        super().setUp()
        aqua_globals.random_seed = 50

    @data('lin_comb', 'param_shift', 'fin_diff')
    def test_gradient_p(self, method):
        """Test the state gradient for p
        |psi> = 1/sqrt(2)[[1, exp(ia)]]
        Tr(|psi><psi|Z) = 0
        Tr(|psi><psi|X) = cos(a)
        d<H>/da = - 0.5 sin(a)
        """
        ham = 0.5 * X - 1 * Z
        a = Parameter('a')
        params = a

        q = QuantumRegister(1)
        qc = QuantumCircuit(q)
        qc.h(q)
        qc.p(a, q[0])
        op = ~StateFn(ham) @ CircuitStateFn(primitive=qc, coeff=1.)

        state_grad = Gradient(grad_method=method).convert(operator=op, params=params)
        values_dict = [{a: np.pi / 4}, {a: 0}, {a: np.pi / 2}]
        correct_values = [-0.5 / np.sqrt(2), 0, -0.5]

        for i, value_dict in enumerate(values_dict):
            np.testing.assert_array_almost_equal(state_grad.assign_parameters(value_dict).eval(),
                                                 correct_values[i], decimal=1)

    @data('lin_comb', 'param_shift', 'fin_diff')
    def test_gradient_u(self, method):
        """Test the state gradient for U
        Tr(|psi><psi|Z) = - 0.5 sin(a)cos(c)
        Tr(|psi><psi|X) = cos^2(a/2) cos(b+c) - sin^2(a/2) cos(b-c)
        """

        ham = 0.5 * X - 1 * Z
        a = Parameter('a')
        b = Parameter('b')
        c = Parameter('c')

        q = QuantumRegister(1)
        qc = QuantumCircuit(q)
        qc.h(q)
        qc.u(a, b, c, q[0])

        op = ~StateFn(ham) @ CircuitStateFn(primitive=qc, coeff=1.)
        params = [a, b, c]
        state_grad = Gradient(grad_method=method).convert(operator=op, params=params)
        values_dict = [{a: np.pi / 4, b: 0, c: 0}, {a: np.pi / 4, b: np.pi / 4, c: np.pi / 4}]
        correct_values = [[0.3536, 0, 0], [0.3232, -0.42678, -0.92678]]
        for i, value_dict in enumerate(values_dict):
            np.testing.assert_array_almost_equal(state_grad.assign_parameters(value_dict).eval(),
                                                 correct_values[i],
                                                 decimal=1)

        # Tr(|psi><psi|Z) = - 0.5 sin(a)cos(c)
        # Tr(|psi><psi|X) = cos^2(a/2) cos(b+c) - sin^2(a/2) cos(b-c)
        # dTr(|psi><psi|H)/da = 0.5(cos(2a)) + 0.5()

        q = QuantumRegister(1)
        qc = QuantumCircuit(q)
        qc.h(q)
        qc.u(a, a, a, q[0])

        op = ~StateFn(ham) @ CircuitStateFn(primitive=qc, coeff=1.)
        params = [a]
        state_grad = Gradient(grad_method=method).convert(operator=op, params=params)
        values_dict = [{a: np.pi / 4}, {a: np.pi / 2}]
        correct_values = [[-1.03033], [-1]]
        for i, value_dict in enumerate(values_dict):
            np.testing.assert_array_almost_equal(state_grad.assign_parameters(value_dict).eval(),
                                                 correct_values[i],
                                                 decimal=1)

    @data('lin_comb', 'param_shift', 'fin_diff')
    def test_gradient_rxx(self, method):
        """Test the state gradient for XX rotation
        """
        ham = Z ^ X
        a = Parameter('a')

        q = QuantumRegister(2)
        qc = QuantumCircuit(q)
        qc.h(q[0])
        qc.rxx(a, q[0], q[1])

        op = ~StateFn(ham) @ CircuitStateFn(primitive=qc, coeff=1.)
        params = [a]
        state_grad = Gradient(grad_method=method).convert(operator=op, params=params)
        values_dict = [{a: np.pi / 4}, {a: np.pi / 2}]
        correct_values = [[-0.707], [-1.]]
        for i, value_dict in enumerate(values_dict):
            np.testing.assert_array_almost_equal(state_grad.assign_parameters(value_dict).eval(),
                                                 correct_values[i], decimal=1)

    @data('lin_comb', 'param_shift', 'fin_diff')
    def test_gradient_ryy(self, method):
        # pylint: disable=wrong-spelling-in-comment
        """Test the state gradient for YY rotation
        """
        ham = Y ^ Y
        a = Parameter('a')

        q = QuantumRegister(2)
        qc = QuantumCircuit(q)
        qc.ryy(a, q[0], q[1])

        op = ~StateFn(ham) @ CircuitStateFn(primitive=qc, coeff=1.)
        state_grad = Gradient(grad_method=method).convert(operator=op, params=a)
        values_dict = [{a: np.pi / 8}, {a: np.pi}]
        correct_values = [[0], [0]]
        for i, value_dict in enumerate(values_dict):
            np.testing.assert_array_almost_equal(state_grad.assign_parameters(value_dict).eval(),
                                                 correct_values[i], decimal=1)

    @data('lin_comb', 'param_shift', 'fin_diff')
    def test_gradient_rzz(self, method):
        # pylint: disable=wrong-spelling-in-comment
        """Test the state gradient for ZZ rotation
        """
        ham = Z ^ X
        a = Parameter('a')

        q = QuantumRegister(2)
        qc = QuantumCircuit(q)
        qc.h(q[0])
        qc.rzz(a, q[0], q[1])

        op = ~StateFn(ham) @ CircuitStateFn(primitive=qc, coeff=1.)
        params = [a]
        state_grad = Gradient(grad_method=method).convert(operator=op, params=params)
        values_dict = [{a: np.pi / 4}, {a: np.pi / 2}]
        correct_values = [[-0.707], [-1.]]
        for i, value_dict in enumerate(values_dict):
            np.testing.assert_array_almost_equal(state_grad.assign_parameters(value_dict).eval(),
                                                 correct_values[i], decimal=1)

    @data('lin_comb', 'param_shift', 'fin_diff')
    def test_gradient_rzx(self, method):
        """Test the state gradient for ZX rotation
        """
        ham = Z ^ Z
        a = Parameter('a')

        q = QuantumRegister(2)
        qc = QuantumCircuit(q)
        qc.h(q)
        qc.rzx(a, q[0], q[1])

        op = ~StateFn(ham) @ CircuitStateFn(primitive=qc, coeff=1.)
        params = [a]
        state_grad = Gradient(grad_method=method).convert(operator=op, params=params)
        values_dict = [{a: np.pi / 8}, {a: np.pi / 2}]
        correct_values = [[0.], [0.]]
        for i, value_dict in enumerate(values_dict):
            np.testing.assert_array_almost_equal(state_grad.assign_parameters(value_dict).eval(),
                                                 correct_values[i], decimal=1)

    @data('lin_comb', 'param_shift', 'fin_diff')
    def test_state_gradient1(self, method):
        """Test the state gradient

        Tr(|psi><psi|Z) = sin(a)sin(b)
        Tr(|psi><psi|X) = cos(a)
        d<H>/da = - 0.5 sin(a) - 1 cos(a)sin(b)
        d<H>/db = - 1 sin(a)cos(b)
        """

        ham = 0.5 * X - 1 * Z
        a = Parameter('a')
        b = Parameter('b')
        params = [a, b]

        q = QuantumRegister(1)
        qc = QuantumCircuit(q)
        qc.h(q)
        qc.rz(params[0], q[0])
        qc.rx(params[1], q[0])
        op = ~StateFn(ham) @ CircuitStateFn(primitive=qc, coeff=1.)

        state_grad = Gradient(grad_method=method).convert(operator=op, params=params)
        values_dict = [{a: np.pi / 4, b: np.pi}, {params[0]: np.pi / 4, params[1]: np.pi / 4},
                       {params[0]: np.pi / 2, params[1]: np.pi / 4}]
        correct_values = [[-0.5 / np.sqrt(2), 1 / np.sqrt(2)], [-0.5 / np.sqrt(2) - 0.5, -1 / 2.],
                          [-0.5, -1 / np.sqrt(2)]]

        for i, value_dict in enumerate(values_dict):
            np.testing.assert_array_almost_equal(state_grad.assign_parameters(value_dict).eval(),
                                                 correct_values[i], decimal=1)

    @data('lin_comb', 'param_shift', 'fin_diff')
    def test_state_gradient2(self, method):
        """Test the state gradient 2

        Tr(|psi><psi|Z) = sin(a)sin(a)
        Tr(|psi><psi|X) = cos(a)
        d<H>/da = - 0.5 sin(a) - 2 cos(a)sin(a)
        """
        ham = 0.5 * X - 1 * Z
        a = Parameter('a')
        # b = Parameter('b')
        params = [a]

        q = QuantumRegister(1)
        qc = QuantumCircuit(q)
        qc.h(q)
        qc.rz(a, q[0])
        qc.rx(a, q[0])
        op = ~StateFn(ham) @ CircuitStateFn(primitive=qc, coeff=1.)

        state_grad = Gradient(grad_method=method).convert(operator=op, params=params)
        values_dict = [{a: np.pi / 4}, {a: 0},
                       {a: np.pi / 2}]
        correct_values = [-1.353553, -0, -0.5]

        for i, value_dict in enumerate(values_dict):
            np.testing.assert_array_almost_equal(state_grad.assign_parameters(value_dict).eval(),
                                                 correct_values[i],
                                                 decimal=1)

    @data('lin_comb', 'param_shift', 'fin_diff')
    def test_state_gradient3(self, method):
        """Test the state gradient 3

        Tr(|psi><psi|Z) = sin(a)sin(c(a)) = sin(a)sin(cos(a)+1)
        Tr(|psi><psi|X) = cos(a)
        d<H>/da = - 0.5 sin(a) - 1 cos(a)sin(cos(a)+1) + 1 sin^2(a)cos(cos(a)+1)
        """
        ham = 0.5 * X - 1 * Z
        a = Parameter('a')
        # b = Parameter('b')
        params = a
        x = Symbol('x')
        expr = cos(x) + 1
        c = ParameterExpression({a: x}, expr)

        q = QuantumRegister(1)
        qc = QuantumCircuit(q)
        qc.h(q)
        qc.rz(a, q[0])
        qc.rx(c, q[0])
        op = ~StateFn(ham) @ CircuitStateFn(primitive=qc, coeff=1.)

        state_grad = Gradient(grad_method=method).convert(operator=op, params=params)
        values_dict = [{a: np.pi / 4}, {a: 0}, {a: np.pi / 2}]
        correct_values = [-1.1220, -0.9093, 0.0403]
        for i, value_dict in enumerate(values_dict):
            np.testing.assert_array_almost_equal(state_grad.assign_parameters(value_dict).eval(),
                                                 correct_values[i],
                                                 decimal=1)

    @data('lin_comb', 'param_shift', 'fin_diff')
    def test_state_gradient4(self, method):
        """Test the state gradient 4
         Tr(|psi><psi|ZX) = -cos(a)
         daTr(|psi><psi|ZX) = sin(a)
        """

        ham = X ^ Z
        a = Parameter('a')
        params = a

        q = QuantumRegister(2)
        qc = QuantumCircuit(q)
        qc.x(q[0])
        qc.h(q[1])
        qc.crz(a, q[0], q[1])
        op = ~StateFn(ham) @ CircuitStateFn(primitive=qc, coeff=1.)

        state_grad = Gradient(grad_method=method).convert(operator=op, params=params)
        values_dict = [{a: np.pi / 4}, {a: 0},
                       {a: np.pi / 2}]
        correct_values = [1 / np.sqrt(2), 0, 1]

        for i, value_dict in enumerate(values_dict):
            np.testing.assert_array_almost_equal(state_grad.assign_parameters(value_dict).eval(),
                                                 correct_values[i],
                                                 decimal=1)

    @data('lin_comb', 'param_shift', 'fin_diff')
    def test_state_gradient5(self, method):
        """Test the state gradient

        Tr(|psi><psi|Z) = sin(a0)sin(a1)
        Tr(|psi><psi|X) = cos(a0)
        d<H>/da0 = - 0.5 sin(a0) - 1 cos(a0)sin(a1)
        d<H>/da1 = - 1 sin(a0)cos(a1)
        """

        ham = 0.5 * X - 1 * Z
        a = ParameterVector('a', 2)
        params = a

        q = QuantumRegister(1)
        qc = QuantumCircuit(q)
        qc.h(q)
        qc.rz(params[0], q[0])
        qc.rx(params[1], q[0])
        op = ~StateFn(ham) @ CircuitStateFn(primitive=qc, coeff=1.)

        state_grad = Gradient(grad_method=method).convert(operator=op, params=params)
        values_dict = [{a: [np.pi / 4, np.pi]}, {a: [np.pi / 4, np.pi / 4]},
                       {a: [np.pi / 2, np.pi / 4]}]
        correct_values = [[-0.5 / np.sqrt(2), 1 / np.sqrt(2)], [-0.5 / np.sqrt(2) - 0.5, -1 / 2.],
                          [-0.5, -1 / np.sqrt(2)]]

        for i, value_dict in enumerate(values_dict):
            np.testing.assert_array_almost_equal(state_grad.assign_parameters(value_dict).eval(),
                                                 correct_values[i], decimal=1)

    @data('lin_comb', 'param_shift', 'fin_diff')
    def test_state_hessian(self, method):
        """Test the state Hessian

        Tr(|psi><psi|Z) = sin(a)sin(b)
        Tr(|psi><psi|X) = cos(a)
        d^2<H>/da^2 = - 0.5 cos(a) + 1 sin(a)sin(b)
        d^2<H>/dbda = - 1 cos(a)cos(b)
        d^2<H>/dbda = - 1 cos(a)cos(b)
        d^2<H>/db^2 = + 1 sin(a)sin(b)
        """

        ham = 0.5 * X - 1 * Z
        params = ParameterVector('a', 2)

        q = QuantumRegister(1)
        qc = QuantumCircuit(q)
        qc.h(q)
        qc.rz(params[0], q[0])
        qc.rx(params[1], q[0])

        op = ~StateFn(ham) @ CircuitStateFn(primitive=qc, coeff=1.)
        state_hess = Hessian(hess_method=method).convert(operator=op, params=params)

        values_dict = [{params[0]: np.pi / 4, params[1]: np.pi},
                       {params[0]: np.pi / 4, params[1]: np.pi / 4}]
        correct_values = [[[-0.5 / np.sqrt(2), 1 / np.sqrt(2)], [1 / np.sqrt(2), 0]],
                          [[-0.5 / np.sqrt(2) + 0.5, -1 / 2.], [-1 / 2., 0.5]]]

        for i, value_dict in enumerate(values_dict):
            np.testing.assert_array_almost_equal(state_hess.assign_parameters(value_dict).eval(),
                                                 correct_values[i], decimal=1)

    @unittest.skipIf(not _HAS_JAX, 'Skipping test due to missing jax module.')
    @data('lin_comb', 'param_shift', 'fin_diff')
    def test_state_hessian_custom_combo_fn(self, method):
        """Test the state Hessian with on an operator which includes
            a user-defined combo_fn.

        Tr(|psi><psi|Z) = sin(a)sin(b)
        Tr(|psi><psi|X) = cos(a)
        d^2<H>/da^2 = - 0.5 cos(a) + 1 sin(a)sin(b)
        d^2<H>/dbda = - 1 cos(a)cos(b)
        d^2<H>/dbda = - 1 cos(a)cos(b)
        d^2<H>/db^2 = + 1 sin(a)sin(b)
        """

        ham = 0.5 * X - 1 * Z
        a = Parameter('a')
        b = Parameter('b')
        params = [(a, a), (a, b), (b, b)]

        q = QuantumRegister(1)
        qc = QuantumCircuit(q)
        qc.h(q)
        qc.rz(a, q[0])
        qc.rx(b, q[0])

        op = ListOp([~StateFn(ham) @ CircuitStateFn(primitive=qc, coeff=1.)],
                    combo_fn=lambda x: x[0] ** 3 + 4 * x[0])
        state_hess = Hessian(hess_method=method).convert(operator=op, params=params)

        values_dict = [{a: np.pi / 4, b: np.pi},
                       {a: np.pi / 4, b: np.pi / 4},
                       {a: np.pi / 2, b: np.pi / 4}]

        correct_values = [[-1.28163104, 2.56326208, 1.06066017],
                          [-0.04495626, -2.40716991, 1.8125],
                          [2.82842712, -1.5, 1.76776695]]

        for i, value_dict in enumerate(values_dict):
            np.testing.assert_array_almost_equal(state_hess.assign_parameters(value_dict).eval(),
                                                 correct_values[i], decimal=1)

    @data('lin_comb', 'param_shift', 'fin_diff')
    def test_prob_grad(self, method):
        """Test the probability gradient

        dp0/da = cos(a)sin(b) / 2
        dp1/da = - cos(a)sin(b) / 2
        dp0/db = sin(a)cos(b) / 2
        dp1/db = - sin(a)cos(b) / 2
        """

        a = Parameter('a')
        b = Parameter('b')
        params = [a, b]

        q = QuantumRegister(1)
        qc = QuantumCircuit(q)
        qc.h(q)
        qc.rz(params[0], q[0])
        qc.rx(params[1], q[0])

        op = CircuitStateFn(primitive=qc, coeff=1.)

        prob_grad = Gradient(grad_method=method).convert(operator=op, params=params)
        values_dict = [{a: np.pi / 4, b: 0}, {params[0]: np.pi / 4, params[1]: np.pi / 4},
                       {params[0]: np.pi / 2, params[1]: np.pi}]
        correct_values = [[[0, 0], [1 / (2 * np.sqrt(2)), - 1 / (2 * np.sqrt(2))]],
                          [[1 / 4, - 1 / 4], [1 / 4, - 1 / 4]],
                          [[0, 0], [- 1 / 2, 1 / 2]]]
        for i, value_dict in enumerate(values_dict):
            for j, prob_grad_result in enumerate(prob_grad.assign_parameters(value_dict).eval()):
                np.testing.assert_array_almost_equal(prob_grad_result,
                                                     correct_values[i][j], decimal=1)

    @data('lin_comb', 'param_shift', 'fin_diff')
    def test_prob_hess(self, method):
        """Test the probability Hessian using linear combination of unitaries method

        d^2p0/da^2 = - sin(a)sin(b) / 2
        d^2p1/da^2 =  sin(a)sin(b) / 2
        d^2p0/dadb = cos(a)cos(b) / 2
        d^2p1/dadb = - cos(a)cos(b) / 2
        """

        a = Parameter('a')
        b = Parameter('b')
        params = [(a, a), (a, b)]

        q = QuantumRegister(1)
        qc = QuantumCircuit(q)
        qc.h(q)
        qc.rz(a, q[0])
        qc.rx(b, q[0])

        op = CircuitStateFn(primitive=qc, coeff=1.)

        prob_hess = Hessian(hess_method=method).convert(operator=op, params=params)
        values_dict = [{a: np.pi / 4, b: 0}, {a: np.pi / 4, b: np.pi / 4},
                       {a: np.pi / 2, b: np.pi}]
        correct_values = [[[0, 0], [1 / (2 * np.sqrt(2)), - 1 / (2 * np.sqrt(2))]],
                          [[- 1 / 4, 1 / 4], [1 / 4, - 1 / 4]],
                          [[0, 0], [0, 0]]]
        for i, value_dict in enumerate(values_dict):
            for j, prob_hess_result in enumerate(prob_hess.assign_parameters(value_dict).eval()):
                np.testing.assert_array_almost_equal(prob_hess_result,
                                                     correct_values[i][j], decimal=1)

<<<<<<< HEAD
=======
    @data('lin_comb_full', 'overlap_block_diag', 'overlap_diag')
    def test_qfi(self, method):
        """Test if the quantum fisher information calculation is correct

        QFI = [[1, 0], [0, 1]] - [[0, 0], [0, cos^2(a)]]
        """
        for params in (ParameterVector('a', 2),
                       [Parameter('a'), Parameter('b')]):
            q = QuantumRegister(1)
            qc = QuantumCircuit(q)
            qc.h(q)
            qc.rz(params[0], q[0])
            qc.rx(params[1], q[0])

            op = CircuitStateFn(primitive=qc, coeff=1.)
            qfi = QFI(qfi_method=method).convert(operator=op, params=params)
            values_dict = [{params[0]: np.pi / 4, params[1]: 0.1},
                           {params[0]: np.pi, params[1]: 0.1},
                           {params[0]: np.pi / 2, params[1]: 0.1}]
            correct_values = [[[1, 0], [0, 0.5]], [[1, 0], [0, 0]], [[1, 0], [0, 1]]]
            for i, value_dict in enumerate(values_dict):
                np.testing.assert_array_almost_equal(qfi.assign_parameters(value_dict).eval(),
                                                     correct_values[i], decimal=1)

>>>>>>> 21f78dc5
    @idata(product(['lin_comb', 'param_shift', 'fin_diff'],
                   [None, 'lasso', 'ridge', 'perturb_diag', 'perturb_diag_elements']))
    @unpack
    def test_natural_gradient(self, method, regularization):
        """Test the natural gradient"""
        try:
            for params in (ParameterVector('a', 2),
                           [Parameter('a'), Parameter('b')]):
                ham = 0.5 * X - 1 * Z

                q = QuantumRegister(1)
                qc = QuantumCircuit(q)
                qc.h(q)
                qc.rz(params[0], q[0])
                qc.rx(params[1], q[0])

                op = ~StateFn(ham) @ CircuitStateFn(primitive=qc, coeff=1.)
                nat_grad = NaturalGradient(grad_method=method, regularization=regularization)\
                    .convert(operator=op, params=params)
                values_dict = [{params[0]: np.pi / 4, params[1]: np.pi / 2}]
                correct_values = [[-2.36003979, 2.06503481]] \
                    if regularization == 'ridge' else [[-4.2, 0]]
                for i, value_dict in enumerate(values_dict):
                    np.testing.assert_array_almost_equal(
                        nat_grad.assign_parameters(value_dict).eval(),
                        correct_values[i],
                        decimal=0)
        except MissingOptionalLibraryError as ex:
            self.skipTest(str(ex))

    def test_natural_gradient2(self):
        """Test the natural gradient 2"""
        with self.assertRaises(TypeError):
            _ = NaturalGradient().convert(None, None)

    @idata(zip(['lin_comb_full', 'overlap_block_diag', 'overlap_diag'],
               [LinCombFull, OverlapBlockDiag, OverlapDiag]))
    @unpack
    def test_natural_gradient3(self, qfi_method, circuit_qfi):
        """Test the natural gradient 3"""
        nat_grad = NaturalGradient(qfi_method=qfi_method)
        self.assertIsInstance(nat_grad.qfi_method, circuit_qfi)

    @idata(product(['lin_comb', 'param_shift', 'fin_diff'],
                   ['lin_comb_full', 'overlap_block_diag', 'overlap_diag'],
                   [None, 'ridge', 'perturb_diag', 'perturb_diag_elements']))
    @unpack
    def test_natural_gradient4(self, grad_method, qfi_method, regularization):
        """Test the natural gradient 4"""

        # Avoid regularization = lasso intentionally because it does not converge
        try:
            ham = 0.5 * X - 1 * Z
            a = Parameter('a')
            params = a

            q = QuantumRegister(1)
            qc = QuantumCircuit(q)
            qc.h(q)
            qc.rz(a, q[0])

            op = ~StateFn(ham) @ CircuitStateFn(primitive=qc, coeff=1.)
            nat_grad = NaturalGradient(grad_method=grad_method,
                                       qfi_method=qfi_method,
                                       regularization=regularization).convert(operator=op,
                                                                              params=params)
            values_dict = [{a: np.pi / 4}]
            correct_values = [[0.]] if regularization == 'ridge' else [[-1.41421342]]
            for i, value_dict in enumerate(values_dict):
                np.testing.assert_array_almost_equal(nat_grad.assign_parameters(value_dict).eval(),
                                                     correct_values[i],
                                                     decimal=0)
        except MissingOptionalLibraryError as ex:
            self.skipTest(str(ex))

    @unittest.skipIf(not _HAS_JAX, 'Skipping test due to missing jax module.')
    @idata(product(['lin_comb', 'param_shift', 'fin_diff'], [True, False]))
    @unpack
    def test_jax_chain_rule(self, method: str, autograd: bool):
        """Test the chain rule functionality using Jax

        d<H>/d<X> = 2<X>
        d<H>/d<Z> = - sin(<Z>)
        <Z> = Tr(|psi><psi|Z) = sin(a)sin(b)
        <X> = Tr(|psi><psi|X) = cos(a)
        d<H>/da = d<H>/d<X> d<X>/da + d<H>/d<Z> d<Z>/da = - 2 cos(a)sin(a)
                    - sin(sin(a)sin(b)) * cos(a)sin(b)
        d<H>/db = d<H>/d<X> d<X>/db + d<H>/d<Z> d<Z>/db = - sin(sin(a)sin(b)) * sin(a)cos(b)
        """

        a = Parameter('a')
        b = Parameter('b')
        params = [a, b]

        q = QuantumRegister(1)
        qc = QuantumCircuit(q)
        qc.h(q)
        qc.rz(params[0], q[0])
        qc.rx(params[1], q[0])

        def combo_fn(x):
            return jnp.power(x[0], 2) + jnp.cos(x[1])

        def grad_combo_fn(x):
            return np.array([2 * x[0], -np.sin(x[1])])

        op = ListOp([~StateFn(X) @ CircuitStateFn(primitive=qc, coeff=1.),
                     ~StateFn(Z) @ CircuitStateFn(primitive=qc, coeff=1.)], combo_fn=combo_fn,
                    grad_combo_fn=None if autograd else grad_combo_fn)

        state_grad = Gradient(grad_method=method).convert(operator=op, params=params)
        values_dict = [{a: np.pi / 4, b: np.pi}, {params[0]: np.pi / 4, params[1]: np.pi / 4},
                       {params[0]: np.pi / 2, params[1]: np.pi / 4}]
        correct_values = [[-1., 0.], [-1.2397, -0.2397], [0, -0.45936]]
        for i, value_dict in enumerate(values_dict):
            np.testing.assert_array_almost_equal(state_grad.assign_parameters(value_dict).eval(),
                                                 correct_values[i],
                                                 decimal=1)

    @data('lin_comb', 'param_shift', 'fin_diff')
    def test_grad_combo_fn_chain_rule(self, method):
        """Test the chain rule for a custom gradient combo function."""
        np.random.seed(2)

        def combo_fn(x):
            amplitudes = x[0].primitive.data
            pdf = np.multiply(amplitudes, np.conj(amplitudes))
            return np.sum(np.log(pdf)) / (-len(amplitudes))

        def grad_combo_fn(x):
            amplitudes = x[0].primitive.data
            pdf = np.multiply(amplitudes, np.conj(amplitudes))
            grad = []
            for prob in pdf:
                grad += [-1 / prob]
            return grad

        qc = RealAmplitudes(2, reps=1)
        grad_op = ListOp([StateFn(qc)], combo_fn=combo_fn, grad_combo_fn=grad_combo_fn)
        grad = Gradient(grad_method=method).convert(grad_op, qc.ordered_parameters)
        value_dict = dict(zip(qc.ordered_parameters, np.random.rand(len(qc.ordered_parameters))))
        correct_values = [[(-0.16666259133549044+0j)], [(-7.244949702732864+0j)],
                          [(-2.979791752749964+0j)], [(-5.310186078432614+0j)]]
        np.testing.assert_array_almost_equal(grad.assign_parameters(value_dict).eval(),
                                             correct_values)

    def test_grad_combo_fn_chain_rule_nat_grad(self):
        """Test the chain rule for a custom gradient combo function."""
        np.random.seed(2)

        def combo_fn(x):
            amplitudes = x[0].primitive.data
            pdf = np.multiply(amplitudes, np.conj(amplitudes))
            return np.sum(np.log(pdf)) / (-len(amplitudes))

        def grad_combo_fn(x):
            amplitudes = x[0].primitive.data
            pdf = np.multiply(amplitudes, np.conj(amplitudes))
            grad = []
            for prob in pdf:
                grad += [-1 / prob]
            return grad

        try:
            qc = RealAmplitudes(2, reps=1)
            grad_op = ListOp([StateFn(qc)], combo_fn=combo_fn, grad_combo_fn=grad_combo_fn)
            grad = NaturalGradient(grad_method='lin_comb', regularization='ridge'
                                   ).convert(grad_op, qc.ordered_parameters)
            value_dict = dict(
                zip(qc.ordered_parameters, np.random.rand(len(qc.ordered_parameters))))
            correct_values = [[0.20777236], [-18.92560338], [-15.89005475], [-10.44002031]]
            np.testing.assert_array_almost_equal(grad.assign_parameters(value_dict).eval(),
                                                 correct_values, decimal=3)
        except MissingOptionalLibraryError as ex:
            self.skipTest(str(ex))

    @data('lin_comb', 'param_shift', 'fin_diff')
    def test_operator_coefficient_gradient(self, method):
        """Test the operator coefficient gradient

        Tr( | psi > < psi | Z) = sin(a)sin(b)
        Tr( | psi > < psi | X) = cos(a)
        """
        a = Parameter('a')
        b = Parameter('b')
        q = QuantumRegister(1)
        qc = QuantumCircuit(q)
        qc.h(q)
        qc.rz(a, q[0])
        qc.rx(b, q[0])

        coeff_0 = Parameter('c_0')
        coeff_1 = Parameter('c_1')
        ham = coeff_0 * X + coeff_1 * Z
        op = ~StateFn(ham) @ CircuitStateFn(primitive=qc, coeff=1.0)
        gradient_coeffs = [coeff_0, coeff_1]
        coeff_grad = Gradient(grad_method=method).convert(op, gradient_coeffs)
        values_dict = [{coeff_0: 0.5, coeff_1: -1, a: np.pi / 4, b: np.pi},
                       {coeff_0: 0.5, coeff_1: -1, a: np.pi / 4, b: np.pi / 4}]
        correct_values = [[1 / np.sqrt(2), 0], [1 / np.sqrt(2), 1 / 2]]
        for i, value_dict in enumerate(values_dict):
            np.testing.assert_array_almost_equal(coeff_grad.assign_parameters(value_dict).eval(),
                                                 correct_values[i],
                                                 decimal=1)

    @data('lin_comb', 'param_shift', 'fin_diff')
    def test_operator_coefficient_hessian(self, method):
        """Test the operator coefficient hessian

        <Z> = Tr( | psi > < psi | Z) = sin(a)sin(b)
        <X> = Tr( | psi > < psi | X) = cos(a)
        d<H>/dc_0 = 2 * c_0 * <X> + c_1 * <Z>
        d<H>/dc_1 = c_0 * <Z>
        d^2<H>/dc_0^2 = 2 * <X>
        d^2<H>/dc_0dc_1 = <Z>
        d^2<H>/dc_1dc_0 = <Z>
        d^2<H>/dc_1^2 = 0
        """
        a = Parameter('a')
        b = Parameter('b')
        q = QuantumRegister(1)
        qc = QuantumCircuit(q)
        qc.h(q)
        qc.rz(a, q[0])
        qc.rx(b, q[0])

        coeff_0 = Parameter('c_0')
        coeff_1 = Parameter('c_1')
        ham = coeff_0 * coeff_0 * X + coeff_1 * coeff_0 * Z
        op = ~StateFn(ham) @ CircuitStateFn(primitive=qc, coeff=1.)
        gradient_coeffs = [(coeff_0, coeff_0), (coeff_0, coeff_1), (coeff_1, coeff_1)]
        coeff_grad = Hessian(hess_method=method).convert(op, gradient_coeffs)
        values_dict = [{coeff_0: 0.5, coeff_1: -1, a: np.pi / 4, b: np.pi},
                       {coeff_0: 0.5, coeff_1: -1, a: np.pi / 4, b: np.pi / 4}]

        correct_values = [[2 / np.sqrt(2), 0, 0], [2 / np.sqrt(2), 1 / 2, 0]]

        for i, value_dict in enumerate(values_dict):
            np.testing.assert_array_almost_equal(coeff_grad.assign_parameters(value_dict).eval(),
                                                 correct_values[i],
                                                 decimal=1)

    @data('lin_comb', 'param_shift', 'fin_diff')
    def test_circuit_sampler(self, method):
        """Test the gradient with circuit sampler

        Tr(|psi><psi|Z) = sin(a)sin(b)
        Tr(|psi><psi|X) = cos(a)
        d<H>/da = - 0.5 sin(a) - 1 cos(a)sin(b)
        d<H>/db = - 1 sin(a)cos(b)
        """

        ham = 0.5 * X - 1 * Z
        a = Parameter('a')
        b = Parameter('b')
        params = [a, b]

        q = QuantumRegister(1)
        qc = QuantumCircuit(q)
        qc.h(q)
        qc.rz(params[0], q[0])
        qc.rx(params[1], q[0])
        op = ~StateFn(ham) @ CircuitStateFn(primitive=qc, coeff=1.)

        shots = 8000
        if method == 'fin_diff':
            np.random.seed(8)
            state_grad = Gradient(grad_method=method, epsilon=shots ** (-1 / 6.)).convert(
                operator=op,
                params=params)
        else:
            state_grad = Gradient(grad_method=method).convert(operator=op, params=params)
        values_dict = [{a: np.pi / 4, b: np.pi}, {params[0]: np.pi / 4, params[1]: np.pi / 4},
                       {params[0]: np.pi / 2, params[1]: np.pi / 4}]
        correct_values = [[-0.5 / np.sqrt(2), 1 / np.sqrt(2)], [-0.5 / np.sqrt(2) - 0.5, -1 / 2.],
                          [-0.5, -1 / np.sqrt(2)]]

        backend = BasicAer.get_backend('qasm_simulator')
        q_instance = QuantumInstance(backend=backend, shots=shots)

        for i, value_dict in enumerate(values_dict):
            sampler = CircuitSampler(backend=q_instance).convert(state_grad,
                                                                 params={k: [v] for k, v in
                                                                         value_dict.items()})
            np.testing.assert_array_almost_equal(sampler.eval()[0], correct_values[i], decimal=1)

    @data('lin_comb', 'param_shift', 'fin_diff')
    def test_circuit_sampler2(self, method):
        """Test the probability gradient with the circuit sampler

        dp0/da = cos(a)sin(b) / 2
        dp1/da = - cos(a)sin(b) / 2
        dp0/db = sin(a)cos(b) / 2
        dp1/db = - sin(a)cos(b) / 2
        """

        a = Parameter('a')
        b = Parameter('b')
        params = [a, b]

        q = QuantumRegister(1)
        qc = QuantumCircuit(q)
        qc.h(q)
        qc.rz(params[0], q[0])
        qc.rx(params[1], q[0])

        op = CircuitStateFn(primitive=qc, coeff=1.)

        shots = 8000
        if method == 'fin_diff':
            np.random.seed(8)
            prob_grad = Gradient(grad_method=method, epsilon=shots ** (-1 / 6.)).convert(
                operator=op,
                params=params)
        else:
            prob_grad = Gradient(grad_method=method).convert(operator=op, params=params)
        values_dict = [{a: [np.pi / 4], b: [0]}, {params[0]: [np.pi / 4], params[1]: [np.pi / 4]},
                       {params[0]: [np.pi / 2], params[1]: [np.pi]}]
        correct_values = [[[0, 0], [1 / (2 * np.sqrt(2)), - 1 / (2 * np.sqrt(2))]],
                          [[1 / 4, -1 / 4], [1 / 4, - 1 / 4]],
                          [[0, 0], [- 1 / 2, 1 / 2]]]

        backend = BasicAer.get_backend('qasm_simulator')
        q_instance = QuantumInstance(backend=backend, shots=shots)

        for i, value_dict in enumerate(values_dict):
            sampler = CircuitSampler(backend=q_instance).convert(prob_grad,
                                                                 params=value_dict)
            result = sampler.eval()
            np.testing.assert_array_almost_equal(result[0], correct_values[i], decimal=1)

    @idata(['statevector_simulator', 'qasm_simulator'])
    def test_gradient_wrapper(self, backend):
        """Test the gradient wrapper for probability gradients
        dp0/da = cos(a)sin(b) / 2
        dp1/da = - cos(a)sin(b) / 2
        dp0/db = sin(a)cos(b) / 2
        dp1/db = - sin(a)cos(b) / 2
        """
        method = 'param_shift'
        a = Parameter('a')
        b = Parameter('b')
        params = [a, b]

        q = QuantumRegister(1)
        qc = QuantumCircuit(q)
        qc.h(q)
        qc.rz(params[0], q[0])
        qc.rx(params[1], q[0])

        op = CircuitStateFn(primitive=qc, coeff=1.)

        shots = 8000
        backend = BasicAer.get_backend(backend)
        q_instance = QuantumInstance(backend=backend, shots=shots)
        if method == 'fin_diff':
            np.random.seed(8)
            prob_grad = Gradient(grad_method=method, epsilon=shots ** (-1 / 6.)).gradient_wrapper(
                operator=op, bind_params=params, backend=q_instance)
        else:
            prob_grad = Gradient(grad_method=method).gradient_wrapper(operator=op,
                                                                      bind_params=params,
                                                                      backend=q_instance)
        values = [[np.pi / 4, 0], [np.pi / 4, np.pi / 4], [np.pi / 2, np.pi]]
        correct_values = [[[0, 0], [1 / (2 * np.sqrt(2)), - 1 / (2 * np.sqrt(2))]],
                          [[1 / 4, -1 / 4], [1 / 4, - 1 / 4]],
                          [[0, 0], [- 1 / 2, 1 / 2]]]
        for i, value in enumerate(values):
            result = prob_grad(value)
            np.testing.assert_array_almost_equal(result, correct_values[i], decimal=1)

    @slow_test
    def test_vqe(self):
        """Test VQE with gradients"""

        method = 'lin_comb'
        backend = 'qasm_simulator'
        q_instance = QuantumInstance(BasicAer.get_backend(backend), seed_simulator=79,
                                     seed_transpiler=2)
        # Define the Hamiltonian
        h2_hamiltonian = -1.05 * (I ^ I) + 0.39 * (I ^ Z) - 0.39 * (Z ^ I) \
                         - 0.01 * (Z ^ Z) + 0.18 * (X ^ X)
        h2_energy = -1.85727503

        # Define the Ansatz
        wavefunction = QuantumCircuit(2)
        params = ParameterVector('theta', length=8)
        itr = iter(params)
        wavefunction.ry(next(itr), 0)
        wavefunction.ry(next(itr), 1)
        wavefunction.rz(next(itr), 0)
        wavefunction.rz(next(itr), 1)
        wavefunction.cx(0, 1)
        wavefunction.ry(next(itr), 0)
        wavefunction.ry(next(itr), 1)
        wavefunction.rz(next(itr), 0)
        wavefunction.rz(next(itr), 1)

        # Conjugate Gradient algorithm
        optimizer = CG(maxiter=10)

        grad = Gradient(grad_method=method)

        # Gradient callable
        vqe = VQE(var_form=wavefunction,
                  optimizer=optimizer,
                  gradient=grad,
                  quantum_instance=q_instance)

        result = vqe.compute_minimum_eigenvalue(operator=h2_hamiltonian)
        np.testing.assert_almost_equal(result.optimal_value, h2_energy, decimal=0)

    def test_qfi_overlap_works_with_bound_parameters(self):
        """Test all QFI methods work if the circuit contains a gate with bound parameters."""

        x = Parameter('x')
        circuit = QuantumCircuit(1)
        circuit.ry(np.pi / 4, 0)
        circuit.rx(x, 0)
        state = StateFn(circuit)

        methods = ['lin_comb_full', 'overlap_diag', 'overlap_block_diag']
        reference = 0.5

        for method in methods:
            with self.subTest(method):
                qfi = QFI(method)
                value = np.real(qfi.convert(state, [x]).bind_parameters({x: 0.12}).eval())
                self.assertAlmostEqual(value[0][0], reference)


@ddt
class TestParameterGradients(QiskitOpflowTestCase):
    """Test taking the gradient of parameter expressions."""

    def test_grad(self):
        """Test taking the gradient of parameter expressions."""
        x, y = Parameter('x'), Parameter('y')
        with self.subTest('linear'):
            expr = 2 * x + y

            grad = Gradient.parameter_expression_grad(expr, x)
            self.assertEqual(grad, 2)

            grad = Gradient.parameter_expression_grad(expr, y)
            self.assertEqual(grad, 1)

        with self.subTest('polynomial'):
            expr = x * x * x - x * y + y * y

            grad = Gradient.parameter_expression_grad(expr, x)
            self.assertEqual(grad, 3 * x * x - y)

            grad = Gradient.parameter_expression_grad(expr, y)
            self.assertEqual(grad, -1 * x + 2 * y)

    def test_converted_to_float_if_bound(self):
        """Test the gradient is a float when no free symbols are left."""
        x = Parameter('x')
        expr = 2 * x + 1
        grad = Gradient.parameter_expression_grad(expr, x)
        self.assertIsInstance(grad, float)


@ddt
class TestQFI(QiskitOpflowTestCase):
    """Tests for the quantum Fisher information."""

    @data('lin_comb_full', 'overlap_block_diag', 'overlap_diag')
    def test_qfi_simple(self, method):
        """Test if the quantum fisher information calculation is correct for a simple test case.

        QFI = [[1, 0], [0, 1]] - [[0, 0], [0, cos^2(a)]]
        """
        # create the circuit
        a, b = Parameter('a'), Parameter('b')
        qc = QuantumCircuit(1)
        qc.h(0)
        qc.rz(a, 0)
        qc.rx(b, 0)

        # convert the circuit to a QFI object
        op = CircuitStateFn(qc)
        qfi = QFI(qfi_method=method).convert(operator=op, params=[a, b])

        # test for different values
        values_dict = [{a: np.pi / 4, b: 0.1},
                       {a: np.pi, b: 0.1},
                       {a: np.pi / 2, b: 0.1}]
        correct_values = [[[1, 0], [0, 0.5]],
                          [[1, 0], [0, 0]],
                          [[1, 0], [0, 1]]]

        for i, value_dict in enumerate(values_dict):
            actual = qfi.assign_parameters(value_dict).eval()
            np.testing.assert_array_almost_equal(actual, correct_values[i], decimal=1)

    def test_qfi_maxcut(self):
        """Test the QFI for a simple MaxCut problem.

        This is interesting because it contains the same parameters in different gates.
        """
        # create maxcut circuit for the hamiltonian
        # H = (I ^ I ^ Z ^ Z) + (I ^ Z ^ I ^ Z) + (Z ^ I ^ I ^ Z) + (I ^ Z ^ Z ^ I)

        x = ParameterVector('x', 2)
        ansatz = QuantumCircuit(4)

        # initial hadamard layer
        ansatz.h(ansatz.qubits)

        # e^{iZZ} layers
        def expiz(qubit0, qubit1):
            ansatz.cx(qubit0, qubit1)
            ansatz.rz(2 * x[0], qubit1)
            ansatz.cx(qubit0, qubit1)

        expiz(2, 1)
        expiz(3, 0)
        expiz(2, 0)
        expiz(1, 0)

        # mixer layer with RX gates
        for i in range(ansatz.num_qubits):
            ansatz.rx(2 * x[1], i)

        point = {x[0]: 0.4, x[1]: 0.69}

        # reference computed via finite difference
        reference = np.array([[16.0, -5.551], [-5.551, 18.497]])

        # QFI from gradient framework
        qfi = QFI().convert(CircuitStateFn(ansatz), params=x[:])
        actual = np.array(qfi.bind_parameters(point).eval()).real
        np.testing.assert_array_almost_equal(actual, reference, decimal=3)

    def test_qfi_circuit_shared_params(self):
        """Test the QFI circuits for parameters shared across some gates."""
        # create the test circuit
        x = Parameter('x')
        circuit = QuantumCircuit(1)
        circuit.rx(x, 0)
        circuit.rx(x, 0)

        # construct the QFI circuits used in the evaluation

        circuit1 = QuantumCircuit(2)
        circuit1.h(1)
        circuit1.x(1)
        circuit1.cx(1, 0)
        circuit1.x(1)
        circuit1.cx(1, 0)
        # circuit1.rx(x, 0)  # trimmed
        # circuit1.rx(x, 0)  # trimmed
        circuit1.h(1)

        circuit2 = QuantumCircuit(2)
        circuit2.h(1)
        circuit2.x(1)
        circuit2.cx(1, 0)
        circuit2.x(1)
        circuit2.rx(x, 0)
        circuit2.cx(1, 0)
        # circuit2.rx(x, 0)  # trimmed
        circuit2.h(1)

        circuit3 = QuantumCircuit(2)
        circuit3.h(1)
        circuit3.cx(1, 0)
        circuit3.x(1)
        circuit3.rx(x, 0)
        circuit3.cx(1, 0)
        # circuit3.rx(x, 0)  # trimmed
        circuit3.x(1)
        circuit3.h(1)

        circuit4 = QuantumCircuit(2)
        circuit4.h(1)
        circuit4.rx(x, 0)
        circuit4.x(1)
        circuit4.cx(1, 0)
        circuit4.x(1)
        circuit4.cx(1, 0)
        # circuit4.rx(x, 0)  # trimmed
        circuit4.h(1)

        # this naming and adding of register is required bc circuit's are only equal if the
        # register have the same names
        circuit5 = QuantumCircuit(2)
        circuit5.h(1)
        circuit5.sdg(1)
        circuit5.cx(1, 0)
        # circuit5.rx(x, 0)  # trimmed
        circuit5.h(1)

        circuit6 = QuantumCircuit(2)
        circuit6.h(1)
        circuit6.sdg(1)
        circuit6.rx(x, 0)
        circuit6.cx(1, 0)
        circuit6.h(1)

        # compare
        qfi = QFI().convert(StateFn(circuit), params=[x])

        circuit_sets = ([circuit1, circuit2, circuit3, circuit4],
                        [circuit5, circuit6], [circuit5, circuit6])
        list_ops = (qfi.oplist[0].oplist[0].oplist[:-1],
                    qfi.oplist[0].oplist[0].oplist[-1].oplist[0].oplist,
                    qfi.oplist[0].oplist[0].oplist[-1].oplist[1].oplist)

        # compose both on the same circuit such that the comparison works
        base = QuantumCircuit(2)

        for i, (circuit_set, list_op) in enumerate(zip(circuit_sets, list_ops)):
            for j, (reference, composed_op) in enumerate(zip(circuit_set, list_op)):
                with self.subTest(f'set {i} circuit {j}'):
                    self.assertEqual(base.compose(composed_op[1].primitive),
                                     base.compose(reference))


if __name__ == '__main__':
    unittest.main()<|MERGE_RESOLUTION|>--- conflicted
+++ resolved
@@ -498,33 +498,6 @@
                 np.testing.assert_array_almost_equal(prob_hess_result,
                                                      correct_values[i][j], decimal=1)
 
-<<<<<<< HEAD
-=======
-    @data('lin_comb_full', 'overlap_block_diag', 'overlap_diag')
-    def test_qfi(self, method):
-        """Test if the quantum fisher information calculation is correct
-
-        QFI = [[1, 0], [0, 1]] - [[0, 0], [0, cos^2(a)]]
-        """
-        for params in (ParameterVector('a', 2),
-                       [Parameter('a'), Parameter('b')]):
-            q = QuantumRegister(1)
-            qc = QuantumCircuit(q)
-            qc.h(q)
-            qc.rz(params[0], q[0])
-            qc.rx(params[1], q[0])
-
-            op = CircuitStateFn(primitive=qc, coeff=1.)
-            qfi = QFI(qfi_method=method).convert(operator=op, params=params)
-            values_dict = [{params[0]: np.pi / 4, params[1]: 0.1},
-                           {params[0]: np.pi, params[1]: 0.1},
-                           {params[0]: np.pi / 2, params[1]: 0.1}]
-            correct_values = [[[1, 0], [0, 0.5]], [[1, 0], [0, 0]], [[1, 0], [0, 1]]]
-            for i, value_dict in enumerate(values_dict):
-                np.testing.assert_array_almost_equal(qfi.assign_parameters(value_dict).eval(),
-                                                     correct_values[i], decimal=1)
-
->>>>>>> 21f78dc5
     @idata(product(['lin_comb', 'param_shift', 'fin_diff'],
                    [None, 'lasso', 'ridge', 'perturb_diag', 'perturb_diag_elements']))
     @unpack
