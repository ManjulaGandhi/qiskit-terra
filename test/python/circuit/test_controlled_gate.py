# -*- coding: utf-8 -*-

# This code is part of Qiskit.
#
# (C) Copyright IBM 2019.
#
# This code is licensed under the Apache License, Version 2.0. You may
# obtain a copy of this license in the LICENSE.txt file in the root directory
# of this source tree or at http://www.apache.org/licenses/LICENSE-2.0.
#
# Any modifications or derivative works of this code must retain this
# copyright notice, and modified files need to carry a notice indicating
# that they have been altered from the originals.


"""Test Qiskit's inverse gate operation."""

import unittest
from inspect import signature
from test import combine
import numpy as np
from numpy import pi
from ddt import ddt, data

from qiskit import QuantumRegister, QuantumCircuit, execute, BasicAer, QiskitError
from qiskit.test import QiskitTestCase
from qiskit.circuit import ControlledGate
from qiskit.circuit.exceptions import CircuitError
from qiskit.quantum_info.operators.predicates import matrix_equal, is_unitary_matrix
from qiskit.quantum_info.random import random_unitary
from qiskit.quantum_info.states import Statevector
import qiskit.circuit.add_control as ac
from qiskit.transpiler.passes import Unroller
from qiskit.converters.circuit_to_dag import circuit_to_dag
from qiskit.converters.dag_to_circuit import dag_to_circuit
from qiskit.quantum_info import Operator
from qiskit.extensions.standard import (CXGate, XGate, YGate, ZGate, U1Gate,
                                        CYGate, CZGate, CU1Gate, SwapGate,
                                        CCXGate, HGate, RZGate, RXGate,
                                        RYGate, CRYGate, CRXGate, CSwapGate,
                                        U3Gate, CHGate, CRZGate, CU3Gate,
                                        MSGate, Barrier, RCCXGate, RCCCXGate)
from qiskit.extensions.unitary import _compute_control_matrix
import qiskit.extensions.standard as allGates


@ddt
class TestControlledGate(QiskitTestCase):
    """Tests for controlled gates and the ControlledGate class."""

    def test_controlled_x(self):
        """Test creation of controlled x gate"""
        self.assertEqual(XGate().control(), CXGate())

    def test_controlled_y(self):
        """Test creation of controlled y gate"""
        self.assertEqual(YGate().control(), CYGate())

    def test_controlled_z(self):
        """Test creation of controlled z gate"""
        self.assertEqual(ZGate().control(), CZGate())

    def test_controlled_h(self):
        """Test the creation of a controlled H gate."""
        self.assertEqual(HGate().control(), CHGate())

    def test_controlled_u1(self):
        """Test the creation of a controlled U1 gate."""
        theta = 0.5
        self.assertEqual(U1Gate(theta).control(), CU1Gate(theta))

    def test_controlled_rz(self):
        """Test the creation of a controlled RZ gate."""
        theta = 0.5
        self.assertEqual(RZGate(theta).control(), CRZGate(theta))

    def test_controlled_ry(self):
        """Test the creation of a controlled RY gate."""
        theta = 0.5
        self.assertEqual(RYGate(theta).control(), CRYGate(theta))

    def test_controlled_rx(self):
        """Test the creation of a controlled RX gate."""
        theta = 0.5
        self.assertEqual(RXGate(theta).control(), CRXGate(theta))

    def test_controlled_u3(self):
        """Test the creation of a controlled U3 gate."""
        theta, phi, lamb = 0.1, 0.2, 0.3
        self.assertEqual(U3Gate(theta, phi, lamb).control(),
                         CU3Gate(theta, phi, lamb))

    def test_controlled_cx(self):
        """Test creation of controlled cx gate"""
        self.assertEqual(CXGate().control(), CCXGate())

    def test_controlled_swap(self):
        """Test creation of controlled swap gate"""
        self.assertEqual(SwapGate().control(), CSwapGate())

    def test_circuit_append(self):
        """Test appending a controlled gate to a quantum circuit."""
        circ = QuantumCircuit(5)
        inst = CXGate()
        circ.append(inst.control(), qargs=[0, 2, 1])
        circ.append(inst.control(2), qargs=[0, 3, 1, 2])
        circ.append(inst.control().control(), qargs=[0, 3, 1, 2])  # should be same as above
        self.assertEqual(circ[1][0], circ[2][0])
        self.assertEqual(circ.depth(), 3)
        self.assertEqual(circ[0][0].num_ctrl_qubits, 2)
        self.assertEqual(circ[1][0].num_ctrl_qubits, 3)
        self.assertEqual(circ[2][0].num_ctrl_qubits, 3)
        self.assertEqual(circ[0][0].num_qubits, 3)
        self.assertEqual(circ[1][0].num_qubits, 4)
        self.assertEqual(circ[2][0].num_qubits, 4)
        for instr in circ:
            gate = instr[0]
            self.assertTrue(isinstance(gate, ControlledGate))

    def test_swap_definition_specification(self):
        """Test the instantiation of a controlled swap gate with explicit definition."""
        swap = SwapGate()
        cswap = ControlledGate('cswap', 3, [], num_ctrl_qubits=1,
                               definition=swap.definition)
        self.assertEqual(swap.definition, cswap.definition)

    def test_multi_controlled_composite_gate(self):
        """Test a multi controlled composite gate. """
        num_ctrl = 3
        # create composite gate
        sub_q = QuantumRegister(2)
        cgate = QuantumCircuit(sub_q, name='cgate')
        cgate.h(sub_q[0])
        cgate.crz(pi / 2, sub_q[0], sub_q[1])
        cgate.swap(sub_q[0], sub_q[1])
        cgate.u3(0.1, 0.2, 0.3, sub_q[1])
        cgate.t(sub_q[0])
        num_target = cgate.width()
        gate = cgate.to_gate()
        cont_gate = gate.control(num_ctrl_qubits=num_ctrl)
        control = QuantumRegister(num_ctrl)
        target = QuantumRegister(num_target)
        qc = QuantumCircuit(control, target)
        qc.append(cont_gate, control[:] + target[:])
        simulator = BasicAer.get_backend('unitary_simulator')
        op_mat = execute(cgate, simulator).result().get_unitary(0)
        cop_mat = _compute_control_matrix(op_mat, num_ctrl)
        ref_mat = execute(qc, simulator).result().get_unitary(0)
        self.assertTrue(matrix_equal(cop_mat, ref_mat, ignore_phase=True))

    def test_single_controlled_composite_gate(self):
        """Test a singly controlled composite gate."""
        num_ctrl = 1
        # create composite gate
        sub_q = QuantumRegister(2)
        cgate = QuantumCircuit(sub_q, name='cgate')
        cgate.h(sub_q[0])
        cgate.cx(sub_q[0], sub_q[1])
        num_target = cgate.width()
        gate = cgate.to_gate()
        cont_gate = gate.control(num_ctrl_qubits=num_ctrl)
        control = QuantumRegister(num_ctrl, 'control')
        target = QuantumRegister(num_target, 'target')
        qc = QuantumCircuit(control, target)
        qc.append(cont_gate, control[:] + target[:])
        simulator = BasicAer.get_backend('unitary_simulator')
        op_mat = execute(cgate, simulator).result().get_unitary(0)
        cop_mat = _compute_control_matrix(op_mat, num_ctrl)
        ref_mat = execute(qc, simulator).result().get_unitary(0)
        self.assertTrue(matrix_equal(cop_mat, ref_mat, ignore_phase=True))

    def test_multi_control_u3(self):
        """Test the matrix representation of the controlled and controlled-controlled U3 gate."""
        import qiskit.extensions.standard.u3 as u3

        num_ctrl = 3
        # U3 gate params
        alpha, beta, gamma = 0.2, 0.3, 0.4

        # cnu3 gate
        u3gate = u3.U3Gate(alpha, beta, gamma)
        cnu3 = u3gate.control(num_ctrl)
        width = cnu3.num_qubits
        qr = QuantumRegister(width)
        qcnu3 = QuantumCircuit(qr)
        qcnu3.append(cnu3, qr, [])

        # U3 gate
        qu3 = QuantumCircuit(1)
        qu3.u3(alpha, beta, gamma, 0)

        # CU3 gate
        qcu3 = QuantumCircuit(2)
        qcu3.cu3(alpha, beta, gamma, 0, 1)

        # c-cu3 gate
        width = 3
        qr = QuantumRegister(width)
        qc_cu3 = QuantumCircuit(qr)
        cu3gate = u3.CU3Gate(alpha, beta, gamma)

        c_cu3 = cu3gate.control(1)
        qc_cu3.append(c_cu3, qr, [])

        job = execute([qcnu3, qu3, qcu3, qc_cu3], BasicAer.get_backend('unitary_simulator'),
                      basis_gates=['u1', 'u2', 'u3', 'id', 'cx'])
        result = job.result()

        # Circuit unitaries
        mat_cnu3 = result.get_unitary(0)

        mat_u3 = result.get_unitary(1)
        mat_cu3 = result.get_unitary(2)
        mat_c_cu3 = result.get_unitary(3)

        # Target Controlled-U3 unitary
        target_cnu3 = _compute_control_matrix(mat_u3, num_ctrl)
        target_cu3 = np.kron(mat_u3, np.diag([0, 1])) + np.kron(np.eye(2), np.diag([1, 0]))
        target_c_cu3 = np.kron(mat_cu3, np.diag([0, 1])) + np.kron(np.eye(4), np.diag([1, 0]))

        tests = [('check unitary of u3.control against tensored unitary of u3',
                  target_cu3, mat_cu3),
                 ('check unitary of cu3.control against tensored unitary of cu3',
                  target_c_cu3, mat_c_cu3),
                 ('check unitary of cnu3 against tensored unitary of u3',
                  target_cnu3, mat_cnu3)]
        for itest in tests:
            info, target, decomp = itest[0], itest[1], itest[2]
            with self.subTest(i=info):
                self.log.info(info)
                self.assertTrue(matrix_equal(target, decomp, ignore_phase=True))

    def test_multi_control_u1(self):
        """Test the matrix representation of the controlled and controlled-controlled U1 gate."""
        import qiskit.extensions.standard.u1 as u1

        num_ctrl = 3
        # U1 gate params
        theta = 0.2

        # cnu1 gate
        u1gate = u1.U1Gate(theta)
        cnu1 = u1gate.control(num_ctrl)
        width = cnu1.num_qubits
        qr = QuantumRegister(width)
        qcnu1 = QuantumCircuit(qr)
        qcnu1.append(cnu1, qr, [])

        # U1 gate
        qu1 = QuantumCircuit(1)
        qu1.u1(theta, 0)

        # CU1 gate
        qcu1 = QuantumCircuit(2)
        qcu1.cu1(theta, 0, 1)

        # c-cu1 gate
        width = 3
        qr = QuantumRegister(width)
        qc_cu1 = QuantumCircuit(qr)
        cu1gate = u1.CU1Gate(theta)
        c_cu1 = cu1gate.control(1)
        qc_cu1.append(c_cu1, qr, [])

        job = execute([qcnu1, qu1, qcu1, qc_cu1], BasicAer.get_backend('unitary_simulator'),
                      basis_gates=['u1', 'u2', 'u3', 'id', 'cx'])
        result = job.result()

        # Circuit unitaries
        mat_cnu1 = result.get_unitary(0)
        # trace out ancillae

        mat_u1 = result.get_unitary(1)
        mat_cu1 = result.get_unitary(2)
        mat_c_cu1 = result.get_unitary(3)

        # Target Controlled-U1 unitary
        target_cnu1 = _compute_control_matrix(mat_u1, num_ctrl)
        target_cu1 = np.kron(mat_u1, np.diag([0, 1])) + np.kron(np.eye(2), np.diag([1, 0]))
        target_c_cu1 = np.kron(mat_cu1, np.diag([0, 1])) + np.kron(np.eye(4), np.diag([1, 0]))

        tests = [('check unitary of u1.control against tensored unitary of u1',
                  target_cu1, mat_cu1),
                 ('check unitary of cu1.control against tensored unitary of cu1',
                  target_c_cu1, mat_c_cu1),
                 ('check unitary of cnu1 against tensored unitary of u1',
                  target_cnu1, mat_cnu1)]
        for itest in tests:
            info, target, decomp = itest[0], itest[1], itest[2]
            with self.subTest(i=info):
                self.log.info(info)
                self.assertTrue(matrix_equal(target, decomp, ignore_phase=True))

    @data(1, 2, 3, 4)
    def test_multi_controlled_u1_matrix(self, num_controls):
        """Test the matrix representation of the multi-controlled CU1 gate.

        Based on the test moved here from Aqua:
        https://github.com/Qiskit/qiskit-aqua/blob/769ca8f/test/aqua/test_mcu1.py
        """

        # registers for the circuit
        q_controls = QuantumRegister(num_controls)
        q_target = QuantumRegister(1)

        # iterate over all possible combinations of control qubits
        for ctrl_state in range(2**num_controls):
            bitstr = bin(ctrl_state)[2:].zfill(num_controls)[::-1]
            lam = 0.3165354 * pi
            qc = QuantumCircuit(q_controls, q_target)
            for idx, bit in enumerate(bitstr):
                if bit == '0':
                    qc.x(q_controls[idx])

            qc.mcu1(lam, q_controls, q_target[0])

            # for idx in subset:
            for idx, bit in enumerate(bitstr):
                if bit == '0':
                    qc.x(q_controls[idx])

            backend = BasicAer.get_backend('unitary_simulator')
            simulated = execute(qc, backend).result().get_unitary(qc)

            base = U1Gate(lam).to_matrix()
            expected = _compute_control_matrix(base, num_controls, ctrl_state=ctrl_state)
            with self.subTest(msg='control state = {}'.format(ctrl_state)):
                self.assertTrue(matrix_equal(simulated, expected))

    @data(1, 2, 3, 4)
    def test_multi_control_toffoli_matrix_clean_ancillas(self, num_controls):
        """Test the multi-control Toffoli gate with clean ancillas.

        Based on the test moved here from Aqua:
        https://github.com/Qiskit/qiskit-aqua/blob/769ca8f/test/aqua/test_mct.py
        """
        # set up circuit
        q_controls = QuantumRegister(num_controls)
        q_target = QuantumRegister(1)
        qc = QuantumCircuit(q_controls, q_target)

        if num_controls > 2:
            num_ancillas = num_controls - 2
            q_ancillas = QuantumRegister(num_controls)
            qc.add_register(q_ancillas)
        else:
            num_ancillas = 0

        # apply hadamard on control qubits and toffoli gate
        qc.mct(q_controls, q_target[0], None, mode='basic')

        # execute the circuit and obtain statevector result
        backend = BasicAer.get_backend('unitary_simulator')
        simulated = execute(qc, backend).result().get_unitary(qc)

        # compare to expectation
        if num_ancillas > 0:
            simulated = simulated[:2**(num_controls + 1), :2**(num_controls + 1)]

        base = XGate().to_matrix()
        expected = _compute_control_matrix(base, num_controls)
        self.assertTrue(matrix_equal(simulated, expected))

    @data(1, 2, 3, 4, 5)
    def test_multi_control_toffoli_matrix_basic_dirty_ancillas(self, num_controls):
        """Test the multi-control Toffoli gate with dirty ancillas (basic-dirty-ancilla).

        Based on the test moved here from Aqua:
        https://github.com/Qiskit/qiskit-aqua/blob/769ca8f/test/aqua/test_mct.py
        """
        q_controls = QuantumRegister(num_controls)
        q_target = QuantumRegister(1)
        qc = QuantumCircuit(q_controls, q_target)

        q_ancillas = None
        if num_controls <= 2:
            num_ancillas = 0
        else:
            num_ancillas = num_controls - 2
            q_ancillas = QuantumRegister(num_ancillas)
            qc.add_register(q_ancillas)

        qc.mct(q_controls, q_target[0], q_ancillas, mode='basic-dirty-ancilla')

        simulated = execute(qc, BasicAer.get_backend('unitary_simulator')).result().get_unitary(qc)
        if num_ancillas > 0:
            simulated = simulated[:2**(num_controls + 1), :2**(num_controls + 1)]

        base = XGate().to_matrix()
        expected = _compute_control_matrix(base, num_controls)
        self.assertTrue(matrix_equal(simulated, expected, atol=1e-8))

    @data(1, 2, 3, 4, 5)
    def test_multi_control_toffoli_matrix_advanced_dirty_ancillas(self, num_controls):
        """Test the multi-control Toffoli gate with dirty ancillas (advanced).

        Based on the test moved here from Aqua:
        https://github.com/Qiskit/qiskit-aqua/blob/769ca8f/test/aqua/test_mct.py
        """
        q_controls = QuantumRegister(num_controls)
        q_target = QuantumRegister(1)
        qc = QuantumCircuit(q_controls, q_target)

        q_ancillas = None
        if num_controls <= 4:
            num_ancillas = 0
        else:
            num_ancillas = 1
            q_ancillas = QuantumRegister(num_ancillas)
            qc.add_register(q_ancillas)

        qc.mct(q_controls, q_target[0], q_ancillas, mode='advanced')

        simulated = execute(qc, BasicAer.get_backend('unitary_simulator')).result().get_unitary(qc)
        if num_ancillas > 0:
            simulated = simulated[:2**(num_controls + 1), :2**(num_controls + 1)]

        base = XGate().to_matrix()
        expected = _compute_control_matrix(base, num_controls)
        self.assertTrue(matrix_equal(simulated, expected, atol=1e-8))

    @data(1, 2, 3)
    def test_multi_control_toffoli_matrix_noancilla_dirty_ancillas(self, num_controls):
        """Test the multi-control Toffoli gate with dirty ancillas (noancilla).

        Based on the test moved here from Aqua:
        https://github.com/Qiskit/qiskit-aqua/blob/769ca8f/test/aqua/test_mct.py
        """
        q_controls = QuantumRegister(num_controls)
        q_target = QuantumRegister(1)
        qc = QuantumCircuit(q_controls, q_target)

        qc.mct(q_controls, q_target[0], None, mode='noancilla')

        simulated = execute(qc, BasicAer.get_backend('unitary_simulator')).result().get_unitary(qc)

        base = XGate().to_matrix()
        expected = _compute_control_matrix(base, num_controls)
        self.assertTrue(matrix_equal(simulated, expected, atol=1e-8))

    def test_single_controlled_rotation_gates(self):
        """Test the controlled rotation gates controlled on one qubit."""
        import qiskit.extensions.standard.u1 as u1
        import qiskit.extensions.standard.rx as rx
        import qiskit.extensions.standard.ry as ry
        import qiskit.extensions.standard.rz as rz

        num_ctrl = 2
        num_target = 1
        qreg = QuantumRegister(num_ctrl + num_target)

        theta = pi/2
        gu1 = u1.U1Gate(theta)
        grx = rx.RXGate(theta)
        gry = ry.RYGate(theta)
        grz = rz.RZGate(theta)

        ugu1 = ac._unroll_gate(gu1, ['u1', 'u3', 'cx'])
        ugrx = ac._unroll_gate(grx, ['u1', 'u3', 'cx'])
        ugry = ac._unroll_gate(gry, ['u1', 'u3', 'cx'])
        ugrz = ac._unroll_gate(grz, ['u1', 'u3', 'cx'])
        ugrz.params = grz.params

        cgu1 = ugu1.control(num_ctrl)
        cgrx = ugrx.control(num_ctrl)
        cgry = ugry.control(num_ctrl)
        cgrz = ugrz.control(num_ctrl)

        for gate, cgate in zip([gu1, grx, gry, grz], [cgu1, cgrx, cgry, cgrz]):
            with self.subTest(i=gate.name):
                if gate.name == 'rz':
                    iden = Operator.from_label('I')
                    zgen = Operator.from_label('Z')
                    op_mat = (np.cos(0.5 * theta) * iden - 1j * np.sin(0.5 * theta) * zgen).data
                else:
                    op_mat = Operator(gate).data
                ref_mat = Operator(cgate).data
                cop_mat = _compute_control_matrix(op_mat, num_ctrl)
                self.assertTrue(matrix_equal(cop_mat, ref_mat,
                                             ignore_phase=True))
                cqc = QuantumCircuit(num_ctrl + num_target)
                cqc.append(cgate, cqc.qregs[0])
                dag = circuit_to_dag(cqc)
                unroller = Unroller(['u3', 'cx'])
                uqc = dag_to_circuit(unroller.run(dag))
                self.log.info('%s gate count: %d', cgate.name, uqc.size())
                self.log.info('\n%s', str(uqc))
                # these limits could be changed
                if gate.name == 'ry':
                    self.assertTrue(uqc.size() <= 32)
                elif gate.name == 'rz':
                    self.assertTrue(uqc.size() <= 40)
                else:
                    self.assertTrue(uqc.size() <= 20)
        qc = QuantumCircuit(qreg, name='composite')
        qc.append(grx.control(num_ctrl), qreg)
        qc.append(gry.control(num_ctrl), qreg)
        qc.append(gry, qreg[0:gry.num_qubits])
        qc.append(grz.control(num_ctrl), qreg)

        dag = circuit_to_dag(qc)
        unroller = Unroller(['u3', 'cx'])
        uqc = dag_to_circuit(unroller.run(dag))
        self.log.info('%s gate count: %d', uqc.name, uqc.size())
        self.assertTrue(uqc.size() <= 93)  # this limit could be changed

    @combine(num_controls=[1, 2, 4],
             base_gate_name=['x', 'y', 'z'],
             use_basis_gates=[True, False])
    def test_multi_controlled_rotation_gate_matrices(self, num_controls, base_gate_name,
                                                     use_basis_gates):
        """Test the multi controlled rotation gates without ancillas.

        Based on the test moved here from Aqua:
        https://github.com/Qiskit/qiskit-aqua/blob/769ca8f/test/aqua/test_mcr.py
        """
        q_controls = QuantumRegister(num_controls)
        q_target = QuantumRegister(1)

        # iterate over all possible combinations of control qubits
        for ctrl_state in range(2**num_controls):
            bitstr = bin(ctrl_state)[2:].zfill(num_controls)[::-1]
            theta = 0.871236 * pi
            qc = QuantumCircuit(q_controls, q_target)
            for idx, bit in enumerate(bitstr):
                if bit == '0':
                    qc.x(q_controls[idx])

            # call mcrx/mcry/mcrz
            if base_gate_name == 'y':
                qc.mcry(theta, q_controls, q_target[0], None, mode='noancilla',
                        use_basis_gates=use_basis_gates)
            else:  # case 'x' or 'z' only support the noancilla mode and do not have this keyword
                getattr(qc, 'mcr' + base_gate_name)(theta, q_controls, q_target[0],
                                                    use_basis_gates=use_basis_gates)

            for idx, bit in enumerate(bitstr):
                if bit == '0':
                    qc.x(q_controls[idx])

            backend = BasicAer.get_backend('unitary_simulator')
            simulated = execute(qc, backend).result().get_unitary(qc)

            if base_gate_name == 'x':
                rot_mat = RXGate(theta).to_matrix()
            elif base_gate_name == 'y':
                rot_mat = RYGate(theta).to_matrix()
            else:  # case 'z'
                rot_mat = U1Gate(theta).to_matrix()

            expected = _compute_control_matrix(rot_mat, num_controls, ctrl_state=ctrl_state)
            with self.subTest(msg='control state = {}'.format(ctrl_state)):
                self.assertTrue(matrix_equal(simulated, expected))

    @combine(num_controls=[1, 2, 4], use_basis_gates=[True, False])
    def test_multi_controlled_y_rotation_matrix_basic_mode(self, num_controls, use_basis_gates):
        """Test the multi controlled Y rotation using the mode 'basic'.

        Based on the test moved here from Aqua:
        https://github.com/Qiskit/qiskit-aqua/blob/769ca8f/test/aqua/test_mcr.py
        """

        # get the number of required ancilla qubits
        if num_controls <= 2:
            num_ancillas = 0
        else:
            num_ancillas = num_controls - 2

        q_controls = QuantumRegister(num_controls)
        q_target = QuantumRegister(1)

        for ctrl_state in range(2**num_controls):
            bitstr = bin(ctrl_state)[2:].zfill(num_controls)[::-1]
            theta = 0.871236 * pi
            if num_ancillas > 0:
                q_ancillas = QuantumRegister(num_ancillas)
                qc = QuantumCircuit(q_controls, q_target, q_ancillas)
            else:
                qc = QuantumCircuit(q_controls, q_target)
                q_ancillas = None

            for idx, bit in enumerate(bitstr):
                if bit == '0':
                    qc.x(q_controls[idx])

            qc.mcry(theta, q_controls, q_target[0], q_ancillas, mode='basic',
                    use_basis_gates=use_basis_gates)

            for idx, bit in enumerate(bitstr):
                if bit == '0':
                    qc.x(q_controls[idx])

            rot_mat = RYGate(theta).to_matrix()

            backend = BasicAer.get_backend('unitary_simulator')
            simulated = execute(qc, backend).result().get_unitary(qc)
            if num_ancillas > 0:
                simulated = simulated[:2**(num_controls + 1), :2**(num_controls+1)]

            expected = _compute_control_matrix(rot_mat, num_controls, ctrl_state=ctrl_state)

            with self.subTest(msg='control state = {}'.format(ctrl_state)):
                self.assertTrue(matrix_equal(simulated, expected))

    @data(1, 2, 3, 4)
    def test_inverse_x(self, num_ctrl_qubits):
        """Test inverting the controlled X gate."""
        cnx = XGate().control(num_ctrl_qubits)
        inv_cnx = cnx.inverse()
        result = Operator(cnx).compose(Operator(inv_cnx))
        np.testing.assert_array_almost_equal(result.data,
                                             np.identity(result.dim[0]))

    @data(1, 2, 3)
    def test_inverse_circuit(self, num_ctrl_qubits):
        """Test inverting a controlled gate based on a circuit definition."""
        qc = QuantumCircuit(3)
        qc.h(0)
        qc.cx(0, 1)
        qc.cx(1, 2)
        qc.rx(np.pi / 4, [0, 1, 2])
        gate = qc.to_gate()
        cgate = gate.control(num_ctrl_qubits)
        inv_cgate = cgate.inverse()
        result = Operator(cgate).compose(Operator(inv_cgate))
        np.testing.assert_array_almost_equal(result.data,
                                             np.identity(result.dim[0]))

    @data(1, 2, 3, 4, 5)
    def test_controlled_unitary(self, num_ctrl_qubits):
        """Test the matrix data of an Operator, which is based on a controlled gate."""
        num_target = 1
        q_target = QuantumRegister(num_target)
        qc1 = QuantumCircuit(q_target)
        # for h-rx(pi/2)
        theta, phi, lamb = 1.57079632679490, 0.0, 4.71238898038469
        qc1.u3(theta, phi, lamb, q_target[0])
        base_gate = qc1.to_gate()
        # get UnitaryGate version of circuit
        base_op = Operator(qc1)
        base_mat = base_op.data
        cgate = base_gate.control(num_ctrl_qubits)
        test_op = Operator(cgate)
        cop_mat = _compute_control_matrix(base_mat, num_ctrl_qubits)
        self.assertTrue(is_unitary_matrix(base_mat))
        self.assertTrue(matrix_equal(cop_mat, test_op.data, ignore_phase=True))

    @data(1, 2, 3, 4, 5)
    def test_controlled_random_unitary(self, num_ctrl_qubits):
        """Test the matrix data of an Operator based on a random UnitaryGate."""
        num_target = 2
        base_gate = random_unitary(2**num_target).to_instruction()
        base_mat = base_gate.to_matrix()
        cgate = base_gate.control(num_ctrl_qubits)
        test_op = Operator(cgate)
        cop_mat = _compute_control_matrix(base_mat, num_ctrl_qubits)
        self.assertTrue(matrix_equal(cop_mat, test_op.data, ignore_phase=True))

    @data(1, 2, 3)
    def test_open_controlled_unitary_matrix(self, num_ctrl_qubits):
        """test open controlled unitary matrix"""
        # verify truth table
        num_target_qubits = 2
        num_qubits = num_ctrl_qubits + num_target_qubits
        target_op = Operator(XGate())
        for i in range(num_target_qubits - 1):
            target_op = target_op.tensor(XGate())

        for i in range(2**num_qubits):
            input_bitstring = bin(i)[2:].zfill(num_qubits)
            input_target = input_bitstring[0:num_target_qubits]
            input_ctrl = input_bitstring[-num_ctrl_qubits:]
            phi = Statevector.from_label(input_bitstring)
            cop = Operator(_compute_control_matrix(target_op.data,
                                                   num_ctrl_qubits,
                                                   ctrl_state=input_ctrl))
            for j in range(2**num_qubits):
                output_bitstring = bin(j)[2:].zfill(num_qubits)
                output_target = output_bitstring[0:num_target_qubits]
                output_ctrl = output_bitstring[-num_ctrl_qubits:]
                psi = Statevector.from_label(output_bitstring)
                cxout = np.dot(phi.data, psi.evolve(cop).data)
                if input_ctrl == output_ctrl:
                    # flip the target bits
                    cond_output = ''.join([str(int(not int(a))) for a in input_target])
                else:
                    cond_output = input_target
                if cxout == 1:
                    self.assertTrue(
                        (output_ctrl == input_ctrl) and
                        (output_target == cond_output))
                else:
                    self.assertTrue(
                        ((output_ctrl == input_ctrl) and
                         (output_target != cond_output)) or
                        output_ctrl != input_ctrl)

    def test_base_gate_setting(self):
        """
        Test all gates in standard extensions which are of type ControlledGate and have a base gate
        setting.
        """
        from qiskit.extensions.standard import MCU1Gate
        params = [0.1 * i for i in range(10)]
        num_ctrl_qubits = 5
        for gate_class in ControlledGate.__subclasses__():
            sig = signature(gate_class.__init__)
            free_params = len(sig.parameters) - 1  # subtract "self"
            if gate_class == MCU1Gate:
                # the multi-controlled gates also take the number of control qubits
                base_gate = gate_class(params[0], num_ctrl_qubits)
            else:
                base_gate = gate_class(*params[0:free_params])
            cgate = base_gate.control()
            self.assertEqual(base_gate.base_gate, cgate.base_gate)

    def test_all_inverses(self):
        """
        Test all gates in standard extensions except those that cannot be controlled or are being
        deprecated.
        """
        gate_classes = [cls for name, cls in allGates.__dict__.items()
                        if isinstance(cls, type)]
        for cls in gate_classes:
            # only verify basic gates right now, as already controlled ones
            # will generate differing definitions
            with self.subTest(i=cls):
                if issubclass(cls, ControlledGate) or issubclass(cls, allGates.IGate):
                    continue
                try:
                    sig = signature(cls)
                    numargs = len([param for param in sig.parameters.values()
                                   if param.kind == param.POSITIONAL_ONLY
                                   or (param.kind == param.POSITIONAL_OR_KEYWORD
                                       and param.default is param.empty)])
                    args = [2]*numargs

                    gate = cls(*args)
                    self.assertEqual(gate.inverse().control(2),
                                     gate.control(2).inverse())
                except AttributeError:
                    # skip gates that do not have a control attribute (e.g. barrier)
                    pass

    @data(1, 2, 3)
    def test_controlled_standard_gates(self, num_ctrl_qubits):
<<<<<<< HEAD
        """
        Test controlled versions of all standard gates.
        """
        from qiskit.extensions.standard.u1 import MCU1Gate
        gate_classes = [cls for name, cls in allGates.__dict__.items()
                        if isinstance(cls, type)]
        theta = pi/2
        num_ctrl_qubits = 2
        for cls in gate_classes:
            with self.subTest(i=cls):
                sig = signature(cls)
                if cls == MCU1Gate:
                    # treat multi-controlled gates in a special case, since they also
                    # require the number of qubits
                    args = [theta, num_ctrl_qubits]
                else:
                    numargs = len([param for param in sig.parameters.values()
                                   if param.kind == param.POSITIONAL_ONLY
                                   or (param.kind == param.POSITIONAL_OR_KEYWORD
                                       and param.default is param.empty)])
                    args = [theta] * numargs
=======
        """Test the controlled versions of all standard gates."""
        gate_classes = [cls for name, cls in allGates.__dict__.items()
                        if isinstance(cls, type)]
        theta = pi / 2
        for cls in gate_classes:
            with self.subTest(i=cls):
                sig = signature(cls)
                numargs = len([param for param in sig.parameters.values()
                               if param.kind == param.POSITIONAL_ONLY or
                               (param.kind == param.POSITIONAL_OR_KEYWORD and
                                param.default is param.empty)])
                args = [theta] * numargs
>>>>>>> 0e210205
                if cls in [MSGate, Barrier]:
                    args[0] = 2
                gate = cls(*args)
                try:
                    cgate = gate.control(num_ctrl_qubits)
                except (AttributeError, QiskitError):
                    # 'object has no attribute "control"'
                    # skipping Id and Barrier
                    continue
                if gate.name == 'rz':
                    iden = Operator.from_label('I')
                    zgen = Operator.from_label('Z')
                    base_mat = (np.cos(0.5 * theta) * iden - 1j * np.sin(0.5 * theta) * zgen).data
                else:
                    base_mat = Operator(gate).data
                target_mat = _compute_control_matrix(base_mat, num_ctrl_qubits)
                self.assertTrue(matrix_equal(Operator(cgate).data, target_mat, ignore_phase=True))

    @data(2, 3)
    def test_relative_phase_toffoli_gates(self, num_ctrl_qubits):
        """Test the relative phase Toffoli gates.

        This test compares the matrix representation of the relative phase gate classes
        (i.e. RCCXGate().to_matrix()), the matrix obtained from the unitary simulator,
        and the exact version of the gate as obtained through `_compute_control_matrix`.
        """
        # get target matrix (w/o relative phase)
        base_mat = XGate().to_matrix()
        target_mat = _compute_control_matrix(base_mat, num_ctrl_qubits)

        # build the matrix for the relative phase toffoli using the unitary simulator
        circuit = QuantumCircuit(num_ctrl_qubits + 1)
        if num_ctrl_qubits == 2:
            circuit.rccx(0, 1, 2)
        else:  # num_ctrl_qubits == 3:
            circuit.rcccx(0, 1, 2, 3)
        simulator = BasicAer.get_backend('unitary_simulator')
        simulated_mat = execute(circuit, simulator).result().get_unitary()

        # get the matrix representation from the class itself
        if num_ctrl_qubits == 2:
            repr_mat = RCCXGate().to_matrix()
        else:  # num_ctrl_qubits == 3:
            repr_mat = RCCCXGate().to_matrix()

        # test up to phase
        # note, that all entries may have an individual phase! (as opposed to a global phase)
        self.assertTrue(matrix_equal(np.abs(simulated_mat), target_mat))

        # compare simulated matrix with the matrix representation provided by the class
        self.assertTrue(matrix_equal(simulated_mat, repr_mat))

    def test_open_controlled_gate(self):
        """
        Test controlled gates with control on '0'
        """
        base_gate = XGate()
        base_mat = base_gate.to_matrix()
        num_ctrl_qubits = 3

        ctrl_state = 5
        cgate = base_gate.control(num_ctrl_qubits, ctrl_state=ctrl_state)
        target_mat = _compute_control_matrix(base_mat, num_ctrl_qubits, ctrl_state=ctrl_state)
        self.assertEqual(Operator(cgate), Operator(target_mat))

        ctrl_state = None
        cgate = base_gate.control(num_ctrl_qubits, ctrl_state=ctrl_state)
        target_mat = _compute_control_matrix(base_mat, num_ctrl_qubits, ctrl_state=ctrl_state)
        self.assertEqual(Operator(cgate), Operator(target_mat))

        ctrl_state = 0
        cgate = base_gate.control(num_ctrl_qubits, ctrl_state=ctrl_state)
        target_mat = _compute_control_matrix(base_mat, num_ctrl_qubits, ctrl_state=ctrl_state)
        self.assertEqual(Operator(cgate), Operator(target_mat))

        ctrl_state = 7
        cgate = base_gate.control(num_ctrl_qubits, ctrl_state=ctrl_state)
        target_mat = _compute_control_matrix(base_mat, num_ctrl_qubits, ctrl_state=ctrl_state)
        self.assertEqual(Operator(cgate), Operator(target_mat))

        ctrl_state = '110'
        cgate = base_gate.control(num_ctrl_qubits, ctrl_state=ctrl_state)
        target_mat = _compute_control_matrix(base_mat, num_ctrl_qubits, ctrl_state=ctrl_state)
        self.assertEqual(Operator(cgate), Operator(target_mat))

    def test_open_controlled_gate_raises(self):
        """
        Test controlled gates with open controls raises if ctrl_state isn't allowed.
        """
        base_gate = XGate()
        num_ctrl_qubits = 3
        with self.assertRaises(CircuitError):
            base_gate.control(num_ctrl_qubits, ctrl_state=-1)
        with self.assertRaises(CircuitError):
            base_gate.control(num_ctrl_qubits, ctrl_state=2**num_ctrl_qubits)
        with self.assertRaises(CircuitError):
            base_gate.control(num_ctrl_qubits, ctrl_state='201')

    def test_deprecated_gates(self):
        """Test types of the deprecated gate classes."""

        import qiskit.extensions.standard.i as i
        import qiskit.extensions.standard.rx as rx
        import qiskit.extensions.standard.ry as ry
        import qiskit.extensions.standard.rz as rz
        import qiskit.extensions.standard.swap as swap
        import qiskit.extensions.standard.u1 as u1
        import qiskit.extensions.standard.u3 as u3
        import qiskit.extensions.standard.x as x
        import qiskit.extensions.standard.y as y
        import qiskit.extensions.standard.z as z

        import qiskit.extensions.quantum_initializer.diagonal as diagonal
        import qiskit.extensions.quantum_initializer.uc as uc
        import qiskit.extensions.quantum_initializer.uc_pauli_rot as uc_pauli_rot
        import qiskit.extensions.quantum_initializer.ucrx as ucrx
        import qiskit.extensions.quantum_initializer.ucry as ucry
        import qiskit.extensions.quantum_initializer.ucrz as ucrz

        theta, phi, lam = 0.1, 0.2, 0.3
        diag = [1, 1]
        unitary = np.array([[1, 0], [0, 1]])
        renamend_gates = [
            (diagonal.DiagonalGate, diagonal.DiagGate, [diag]),
            (i.IGate, i.IdGate, []),
            (rx.CRXGate, rx.CrxGate, [theta]),
            (ry.CRYGate, ry.CryGate, [theta]),
            (rz.CRZGate, rz.CrzGate, [theta]),
            (swap.CSwapGate, swap.FredkinGate, []),
            (u1.CU1Gate, u1.Cu1Gate, [theta]),
            (u3.CU3Gate, u3.Cu3Gate, [theta, phi, lam]),
            (uc.UCGate, uc.UCG, [[unitary]]),
            (uc_pauli_rot.UCPauliRotGate, uc_pauli_rot.UCRot, [[theta], 'X']),
            (ucrx.UCRXGate, ucrx.UCX, [[theta]]),
            (ucry.UCRYGate, ucry.UCY, [[theta]]),
            (ucrz.UCRZGate, ucrz.UCZ, [[theta]]),
            (x.CXGate, x.CnotGate, []),
            (x.CCXGate, x.ToffoliGate, []),
            (y.CYGate, y.CyGate, []),
            (z.CZGate, z.CzGate, []),
        ]
        for new, old, params in renamend_gates:
            with self.subTest(msg='comparing {} and {}'.format(new, old)):
                # assert old gate class derives from new
                self.assertTrue(issubclass(old, new))

                # assert both are representatives of one another
                self.assertTrue(isinstance(new(*params), old))
                self.assertTrue(isinstance(old(*params), new))


if __name__ == '__main__':
    unittest.main()<|MERGE_RESOLUTION|>--- conflicted
+++ resolved
@@ -744,42 +744,25 @@
 
     @data(1, 2, 3)
     def test_controlled_standard_gates(self, num_ctrl_qubits):
-<<<<<<< HEAD
-        """
-        Test controlled versions of all standard gates.
-        """
+        """Test controlled versions of all standard gates."""
         from qiskit.extensions.standard.u1 import MCU1Gate
         gate_classes = [cls for name, cls in allGates.__dict__.items()
                         if isinstance(cls, type)]
-        theta = pi/2
+        theta = pi / 2
         num_ctrl_qubits = 2
         for cls in gate_classes:
             with self.subTest(i=cls):
                 sig = signature(cls)
                 if cls == MCU1Gate:
                     # treat multi-controlled gates in a special case, since they also
-                    # require the number of qubits
+                    # require the number of control qubits
                     args = [theta, num_ctrl_qubits]
                 else:
                     numargs = len([param for param in sig.parameters.values()
-                                   if param.kind == param.POSITIONAL_ONLY
-                                   or (param.kind == param.POSITIONAL_OR_KEYWORD
-                                       and param.default is param.empty)])
+                                   if param.kind == param.POSITIONAL_ONLY or
+                                   (param.kind == param.POSITIONAL_OR_KEYWORD and
+                                    param.default is param.empty)])
                     args = [theta] * numargs
-=======
-        """Test the controlled versions of all standard gates."""
-        gate_classes = [cls for name, cls in allGates.__dict__.items()
-                        if isinstance(cls, type)]
-        theta = pi / 2
-        for cls in gate_classes:
-            with self.subTest(i=cls):
-                sig = signature(cls)
-                numargs = len([param for param in sig.parameters.values()
-                               if param.kind == param.POSITIONAL_ONLY or
-                               (param.kind == param.POSITIONAL_OR_KEYWORD and
-                                param.default is param.empty)])
-                args = [theta] * numargs
->>>>>>> 0e210205
                 if cls in [MSGate, Barrier]:
                     args[0] = 2
                 gate = cls(*args)
