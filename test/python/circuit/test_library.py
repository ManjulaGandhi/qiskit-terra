--- conflicted
+++ resolved
@@ -27,19 +27,14 @@
 from qiskit.circuit.library import (BlueprintCircuit, Permutation, XOR, InnerProduct, OR, AND, QFT,
                                     LinearPauliRotations, PolynomialPauliRotations,
                                     IntegerComparator, PiecewiseLinearPauliRotations,
-<<<<<<< HEAD
-                                    WeightedAdder, Diagonal, MCMT, MCMTVChain)
-from qiskit.exceptions import QiskitError
-from qiskit.extensions.standard import CZGate, CHGate, CXGate, XGate, ZGate
-=======
                                     WeightedAdder, Diagonal, NLocal, TwoLocal, RY, RYRZ,
                                     SwapRZ, PauliExpansion, FirstOrderExpansion,
-                                    SecondOrderExpansion)
+                                    SecondOrderExpansion, MCMT, MCMTVChain)
 from qiskit.circuit.random.utils import random_circuit
 from qiskit.converters.circuit_to_dag import circuit_to_dag
+from qiskit.exceptions import QiskitError
 from qiskit.extensions.standard import (XGate, RXGate, RYGate, RZGate, CRXGate, CCXGate, SwapGate,
-                                        RXXGate, RYYGate, HGate)
->>>>>>> ef712855
+                                        RXXGate, RYYGate, HGate, ZGate, CXGate, CZGate, CHGate)
 from qiskit.quantum_info import Statevector, Operator
 from qiskit.quantum_info.states import state_fidelity
 
@@ -824,7 +819,6 @@
 
 
 @ddt
-<<<<<<< HEAD
 class TestMCMT(QiskitTestCase):
     """Test the multi-controlled multi-target circuit."""
 
@@ -949,7 +943,9 @@
             )
             f_i = state_fidelity(vec, vec_exp)
             self.assertAlmostEqual(f_i, 1)
-=======
+
+
+@ddt
 class TestNLocal(QiskitTestCase):
     """Test the n-local circuit class."""
 
@@ -1611,7 +1607,6 @@
             zz_evolution(ref, 1, 2)
 
         self.assertTrue(Operator(encoding).equiv(ref))
->>>>>>> ef712855
 
 
 @ddt
