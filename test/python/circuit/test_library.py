--- conflicted
+++ resolved
@@ -25,13 +25,10 @@
 from qiskit.circuit.library import (Permutation, XOR, InnerProduct, OR, AND, QFT,
                                     LinearPauliRotations, PolynomialPauliRotations,
                                     IntegerComparator, PiecewiseLinearPauliRotations,
-<<<<<<< HEAD
-                                    WeightedAdder, MCMT, MCMTVChain)
+                                    WeightedAdder, MCMT, MCMTVChain, Diagonal)
 from qiskit.exceptions import QiskitError
 from qiskit.extensions.standard import CZGate, CHGate, CXGate, XGate, ZGate
-=======
-                                    WeightedAdder, Diagonal)
->>>>>>> 91b2c341
+
 from qiskit.quantum_info import Statevector, Operator
 from qiskit.quantum_info.states import state_fidelity
 
@@ -707,7 +704,6 @@
 
 
 @ddt
-<<<<<<< HEAD
 class TestMCMT(QiskitTestCase):
     """Test the multi-controlled multi-target circuit."""
 
@@ -832,7 +828,9 @@
             )
             f_i = state_fidelity(vec, vec_exp)
             self.assertAlmostEqual(f_i, 1)
-=======
+
+
+@ddt
 class TestDiagonalGate(QiskitTestCase):
     """Test diagonal circuit."""
     @data(
@@ -851,5 +849,4 @@
         simulated_diag = Statevector(Operator(qc).data.diagonal())
         ref_diag = Statevector(diag)
 
-        self.assertTrue(simulated_diag.equiv(ref_diag))
->>>>>>> 91b2c341
+        self.assertTrue(simulated_diag.equiv(ref_diag))