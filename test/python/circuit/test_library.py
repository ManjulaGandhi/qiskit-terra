# -*- coding: utf-8 -*-

# This code is part of Qiskit.
#
# (C) Copyright IBM 2017, 2020.
#
# This code is licensed under the Apache License, Version 2.0. You may
# obtain a copy of this license in the LICENSE.txt file in the root directory
# of this source tree or at http://www.apache.org/licenses/LICENSE-2.0.
#
# Any modifications or derivative works of this code must retain this
# copyright notice, and modified files need to carry a notice indicating
# that they have been altered from the originals.

"""Test library of quantum circuits."""

from collections import defaultdict
from ddt import ddt, data, unpack
import numpy as np

from qiskit.test.base import QiskitTestCase
from qiskit import BasicAer, execute, transpile
from qiskit.circuit import QuantumCircuit, QuantumRegister
from qiskit.circuit.exceptions import CircuitError
from qiskit.circuit.library import (Permutation, XOR, InnerProduct, OR, AND, QFT,
                                    LinearPauliRotations, PolynomialPauliRotations,
                                    IntegerComparator, PiecewiseLinearPauliRotations,
<<<<<<< HEAD
                                    WeightedAdder, Diagonal, MCMT, MCMTVChain)
from qiskit.exceptions import QiskitError
from qiskit.extensions.standard import CZGate, CHGate, CXGate, XGate, ZGate
=======
                                    WeightedAdder, MCMT, MCMTVChain, Diagonal)
from qiskit.exceptions import QiskitError
from qiskit.extensions.standard import CZGate, CHGate, CXGate, XGate, ZGate

>>>>>>> 7d5b47cc
from qiskit.quantum_info import Statevector, Operator
from qiskit.quantum_info.states import state_fidelity


@ddt
class TestBooleanLogicLibrary(QiskitTestCase):
    """Test library of boolean logic quantum circuits."""

    def assertBooleanFunctionIsCorrect(self, boolean_circuit, reference):
        """Assert that ``boolean_circuit`` implements the reference boolean function correctly."""
        circuit = QuantumCircuit(boolean_circuit.num_qubits)
        circuit.h(list(range(boolean_circuit.num_variable_qubits)))
        circuit.append(boolean_circuit.to_instruction(), list(range(boolean_circuit.num_qubits)))

        # compute the statevector of the circuit
        statevector = Statevector.from_label('0' * circuit.num_qubits)
        statevector = statevector.evolve(circuit)

        # trace out ancillas
        probabilities = statevector.probabilities(
            qargs=list(range(boolean_circuit.num_variable_qubits + 1))
        )

        # compute the expected outcome by computing the entries of the statevector that should
        # have a 1 / sqrt(2**n) factor
        expectations = np.zeros_like(probabilities)
        for x in range(2 ** boolean_circuit.num_variable_qubits):
            bits = np.array(list(bin(x)[2:].zfill(boolean_circuit.num_variable_qubits)), dtype=int)
            result = reference(bits[::-1])

            entry = int(str(int(result)) + bin(x)[2:].zfill(boolean_circuit.num_variable_qubits), 2)
            expectations[entry] = 1 / 2 ** boolean_circuit.num_variable_qubits

        np.testing.assert_array_almost_equal(probabilities, expectations)

    def test_permutation(self):
        """Test permutation circuit.

        TODO add a test using assertBooleanFunctionIsCorrect
        """
        circuit = Permutation(num_qubits=4, pattern=[1, 0, 3, 2])
        expected = QuantumCircuit(4)
        expected.swap(0, 1)
        expected.swap(2, 3)
        self.assertEqual(circuit, expected)

    def test_permutation_bad(self):
        """Test that [0,..,n-1] permutation is required (no -1 for last element).

        TODO add a test using assertBooleanFunctionIsCorrect
        """
        self.assertRaises(CircuitError, Permutation, 4, [1, 0, -1, 2])

    def test_xor(self):
        """Test xor circuit.

        TODO add a test using assertBooleanFunctionIsCorrect
        """
        circuit = XOR(num_qubits=3, amount=4)
        expected = QuantumCircuit(3)
        expected.x(2)
        self.assertEqual(circuit, expected)

    def test_inner_product(self):
        """Test inner product circuit.

        TODO add a test using assertBooleanFunctionIsCorrect
        """
        circuit = InnerProduct(num_qubits=3)
        expected = QuantumCircuit(*circuit.qregs)
        expected.cz(0, 3)
        expected.cz(1, 4)
        expected.cz(2, 5)
        self.assertEqual(circuit, expected)

    @data(
        (2, None, 'noancilla'),
        (5, None, 'noancilla'),
        (2, [-1, 1], 'v-chain'),
        (2, [-1, 1], 'noancilla'),
        (5, [0, 0, -1, 1, -1], 'noancilla'),
        (5, [-1, 0, 0, 1, 1], 'v-chain'),
    )
    @unpack
    def test_or(self, num_variables, flags, mcx_mode):
        """Test the or circuit."""
        or_circuit = OR(num_variables, flags, mcx_mode=mcx_mode)
        flags = flags or [1] * num_variables

        def reference(bits):
            flagged = []
            for flag, bit in zip(flags, bits):
                if flag < 0:
                    flagged += [1 - bit]
                elif flag > 0:
                    flagged += [bit]
            return np.any(flagged)

        self.assertBooleanFunctionIsCorrect(or_circuit, reference)

    @data(
        (2, None, 'noancilla'),
        (2, [-1, 1], 'v-chain'),
        (5, [0, 0, -1, 1, -1], 'noancilla'),
        (5, [-1, 0, 0, 1, 1], 'v-chain'),
    )
    @unpack
    def test_and(self, num_variables, flags, mcx_mode):
        """Test the and circuit."""
        and_circuit = AND(num_variables, flags, mcx_mode=mcx_mode)
        flags = flags or [1] * num_variables

        def reference(bits):
            flagged = []
            for flag, bit in zip(flags, bits):
                if flag < 0:
                    flagged += [1 - bit]
                elif flag > 0:
                    flagged += [bit]
            return np.all(flagged)

        self.assertBooleanFunctionIsCorrect(and_circuit, reference)


@ddt
class TestBasisChanges(QiskitTestCase):
    """Test the basis changes."""

    def assertQFTIsCorrect(self, qft, num_qubits=None, inverse=False, add_swaps_at_end=False):
        """Assert that the QFT circuit produces the correct matrix.

        Can be provided with an explicit number of qubits, if None is provided the number
        of qubits is set to ``qft.num_qubits``.
        """
        if add_swaps_at_end:
            circuit = QuantumCircuit(*qft.qregs)
            for i in range(circuit.num_qubits // 2):
                circuit.swap(i, circuit.num_qubits - i - 1)

            qft = qft + circuit

        simulated = Operator(qft)

        num_qubits = num_qubits or qft.num_qubits
        expected = np.empty((2 ** num_qubits, 2 ** num_qubits), dtype=complex)
        for i in range(2 ** num_qubits):
            i_qiskit = int(bin(i)[2:].zfill(num_qubits)[::-1], 2)
            for j in range(i, 2 ** num_qubits):
                entry = np.exp(2 * np.pi * 1j * i * j / 2 ** num_qubits) / 2 ** (num_qubits / 2)
                j_qiskit = int(bin(j)[2:].zfill(num_qubits)[::-1], 2)
                expected[i_qiskit, j_qiskit] = entry
                if i != j:
                    expected[j_qiskit, i_qiskit] = entry

        if inverse:
            expected = np.conj(expected)

        expected = Operator(expected)

        self.assertTrue(expected.equiv(simulated))

    @data(True, False)
    def test_qft_matrix(self, inverse):
        """Test the matrix representation of the QFT."""
        num_qubits = 5
        qft = QFT(num_qubits)
        if inverse:
            qft = qft.inverse()
        self.assertQFTIsCorrect(qft, inverse=inverse)

    def test_qft_is_inverse(self):
        """Test the is_inverse() method."""
        qft = QFT(2)

        with self.subTest(msg='initial object is not inverse'):
            self.assertFalse(qft.is_inverse())

        qft = qft.inverse()
        with self.subTest(msg='inverted'):
            self.assertTrue(qft.is_inverse())

        qft = qft.inverse()
        with self.subTest(msg='re-inverted'):
            self.assertFalse(qft.is_inverse())

    def test_qft_mutability(self):
        """Test the mutability of the QFT circuit."""
        qft = QFT()

        with self.subTest(msg='empty initialization'):
            self.assertEqual(qft.num_qubits, 0)
            self.assertEqual(qft.data, [])

        with self.subTest(msg='changing number of qubits'):
            qft.num_qubits = 3
            self.assertQFTIsCorrect(qft, num_qubits=3)

        with self.subTest(msg='test diminishing the number of qubits'):
            qft.num_qubits = 1
            self.assertQFTIsCorrect(qft, num_qubits=1)

        with self.subTest(msg='test with swaps'):
            qft.num_qubits = 4
            qft.do_swaps = False
            self.assertQFTIsCorrect(qft, add_swaps_at_end=True)

        with self.subTest(msg='inverse'):
            qft = qft.inverse()
            qft.do_swaps = True
            self.assertQFTIsCorrect(qft, inverse=True)

        with self.subTest(msg='double inverse'):
            qft = qft.inverse()
            self.assertQFTIsCorrect(qft)

        with self.subTest(msg='set approximation'):
            qft.approximation_degree = 2
            qft.do_swaps = True
            with self.assertRaises(AssertionError):
                self.assertQFTIsCorrect(qft)

    @data(
        (4, 0, False),
        (3, 0, True),
        (6, 2, False),
        (4, 5, True),
    )
    @unpack
    def test_qft_num_gates(self, num_qubits, approximation_degree, insert_barriers):
        """Test the number of gates in the QFT and the approximated QFT."""
        basis_gates = ['h', 'swap', 'cu1']

        qft = QFT(num_qubits, approximation_degree=approximation_degree,
                  insert_barriers=insert_barriers)
        ops = transpile(qft, basis_gates=basis_gates).count_ops()

        with self.subTest(msg='assert H count'):
            self.assertEqual(ops['h'], num_qubits)

        with self.subTest(msg='assert swap count'):
            self.assertEqual(ops['swap'], num_qubits // 2)

        with self.subTest(msg='assert CU1 count'):
            expected = sum(max(0, min(num_qubits - 1 - k, num_qubits - 1 - approximation_degree))
                           for k in range(num_qubits))
            self.assertEqual(ops.get('cu1', 0), expected)

        with self.subTest(msg='assert barrier count'):
            expected = qft.num_qubits if insert_barriers else 0
            self.assertEqual(ops.get('barrier', 0), expected)


@ddt
class TestFunctionalPauliRotations(QiskitTestCase):
    """Test the functional Pauli rotations."""

    def assertFunctionIsCorrect(self, function_circuit, reference):
        """Assert that ``function_circuit`` implements the reference function ``reference``."""
        num_state_qubits = function_circuit.num_state_qubits
        num_ancilla_qubits = function_circuit.num_ancilla_qubits
        circuit = QuantumCircuit(num_state_qubits + 1 + num_ancilla_qubits)
        circuit.h(list(range(num_state_qubits)))
        circuit.append(function_circuit.to_instruction(), list(range(circuit.num_qubits)))

        backend = BasicAer.get_backend('statevector_simulator')
        statevector = execute(circuit, backend).result().get_statevector()

        probabilities = defaultdict(float)
        for i, statevector_amplitude in enumerate(statevector):
            i = bin(i)[2:].zfill(circuit.num_qubits)[num_ancilla_qubits:]
            probabilities[i] += np.real(np.abs(statevector_amplitude) ** 2)

        unrolled_probabilities = []
        unrolled_expectations = []
        for i, probability in probabilities.items():
            x, last_qubit = int(i[1:], 2), i[0]
            if last_qubit == '0':
                expected_amplitude = np.cos(reference(x)) / np.sqrt(2**num_state_qubits)
            else:
                expected_amplitude = np.sin(reference(x)) / np.sqrt(2**num_state_qubits)

            unrolled_probabilities += [probability]
            unrolled_expectations += [np.real(np.abs(expected_amplitude) ** 2)]

        np.testing.assert_almost_equal(unrolled_probabilities, unrolled_expectations)

    @data(
        ([1, 0.1], 3),
        ([0, 0.4, 2], 2),
    )
    @unpack
    def test_polynomial_function(self, coeffs, num_state_qubits):
        """Test the polynomial rotation."""
        def poly(x):
            res = sum(coeff * x**i for i, coeff in enumerate(coeffs))
            return res

        polynome = PolynomialPauliRotations(num_state_qubits, [2 * coeff for coeff in coeffs])
        self.assertFunctionIsCorrect(polynome, poly)

    def test_polynomial_rotations_mutability(self):
        """Test the mutability of the linear rotations circuit."""

        polynomial_rotations = PolynomialPauliRotations()

        with self.subTest(msg='missing number of state qubits'):
            with self.assertRaises(AttributeError):  # no state qubits set
                print(polynomial_rotations.draw())

        with self.subTest(msg='default setup, just setting number of state qubits'):
            polynomial_rotations.num_state_qubits = 2
            self.assertFunctionIsCorrect(polynomial_rotations, lambda x: x / 2)

        with self.subTest(msg='setting non-default values'):
            polynomial_rotations.coeffs = [0, 1.2 * 2, 0.4 * 2]
            self.assertFunctionIsCorrect(polynomial_rotations, lambda x: 1.2 * x + 0.4 * x ** 2)

        with self.subTest(msg='changing of all values'):
            polynomial_rotations.num_state_qubits = 4
            polynomial_rotations.coeffs = [1 * 2, 0, 0, -0.5 * 2]
            self.assertFunctionIsCorrect(polynomial_rotations, lambda x: 1 - 0.5 * x**3)

    @data(
        (2, 0.1, 0),
        (4, -2, 2),
        (1, 0, 0)
    )
    @unpack
    def test_linear_function(self, num_state_qubits, slope, offset):
        """Test the linear rotation arithmetic circuit."""
        def linear(x):
            return offset + slope * x

        linear_rotation = LinearPauliRotations(num_state_qubits, slope * 2, offset * 2)
        self.assertFunctionIsCorrect(linear_rotation, linear)

    def test_linear_rotations_mutability(self):
        """Test the mutability of the linear rotations circuit."""

        linear_rotation = LinearPauliRotations()

        with self.subTest(msg='missing number of state qubits'):
            with self.assertRaises(AttributeError):  # no state qubits set
                print(linear_rotation.draw())

        with self.subTest(msg='default setup, just setting number of state qubits'):
            linear_rotation.num_state_qubits = 2
            self.assertFunctionIsCorrect(linear_rotation, lambda x: x / 2)

        with self.subTest(msg='setting non-default values'):
            linear_rotation.slope = -2.3 * 2
            linear_rotation.offset = 1 * 2
            self.assertFunctionIsCorrect(linear_rotation, lambda x: 1 - 2.3 * x)

        with self.subTest(msg='changing all values'):
            linear_rotation.num_state_qubits = 4
            linear_rotation.slope = 0.2 * 2
            linear_rotation.offset = 0.1 * 2
            self.assertFunctionIsCorrect(linear_rotation, lambda x: 0.1 + 0.2 * x)

    @data(
        (1, [0], [1], [0]),
        (2, [0, 2], [-0.5, 1], [2, 1]),
        (3, [0, 2, 5], [1, 0, -1], [0, 2, 2]),
        (2, [1, 2], [1, -1], [2, 1]),
        (3, [0, 1], [1, 0], [0, 1])
    )
    @unpack
    def test_piecewise_linear_function(self, num_state_qubits, breakpoints, slopes, offsets):
        """Test the piecewise linear rotations."""
        def pw_linear(x):
            for i, point in enumerate(reversed(breakpoints)):
                if x >= point:
                    return offsets[-(i + 1)] + slopes[-(i + 1)] * (x - point)
            return 0

        pw_linear_rotations = PiecewiseLinearPauliRotations(num_state_qubits, breakpoints,
                                                            [2 * slope for slope in slopes],
                                                            [2 * offset for offset in offsets])

        self.assertFunctionIsCorrect(pw_linear_rotations, pw_linear)

    def test_piecewise_linear_rotations_mutability(self):
        """Test the mutability of the linear rotations circuit."""

        pw_linear_rotations = PiecewiseLinearPauliRotations()

        with self.subTest(msg='missing number of state qubits'):
            with self.assertRaises(AttributeError):  # no state qubits set
                print(pw_linear_rotations.draw())

        with self.subTest(msg='default setup, just setting number of state qubits'):
            pw_linear_rotations.num_state_qubits = 2
            self.assertFunctionIsCorrect(pw_linear_rotations, lambda x: x / 2)

        with self.subTest(msg='setting non-default values'):
            pw_linear_rotations.breakpoints = [0, 2]
            pw_linear_rotations.slopes = [-1 * 2, 1 * 2]
            pw_linear_rotations.offsets = [0, -1.2 * 2]
            self.assertFunctionIsCorrect(pw_linear_rotations,
                                         lambda x: -1.2 + (x - 2) if x >= 2 else -x)

        with self.subTest(msg='changing all values'):
            pw_linear_rotations.num_state_qubits = 4
            pw_linear_rotations.breakpoints = [1, 3, 6]
            pw_linear_rotations.slopes = [-1 * 2, 1 * 2, -0.2 * 2]
            pw_linear_rotations.offsets = [0, -1.2 * 2, 2 * 2]

            def pw_linear(x):
                if x >= 6:
                    return 2 - 0.2 * (x - 6)
                if x >= 3:
                    return -1.2 + (x - 3)
                if x >= 1:
                    return -(x - 1)
                return 0

            self.assertFunctionIsCorrect(pw_linear_rotations, pw_linear)


@ddt
class TestIntegerComparator(QiskitTestCase):
    """Text Fixed Value Comparator"""

    def assertComparisonIsCorrect(self, comp, num_state_qubits, value, geq):
        """Assert that the comparator output is correct."""
        qc = QuantumCircuit(comp.num_qubits)  # initialize circuit
        qc.h(list(range(num_state_qubits)))  # set equal superposition state
        qc.append(comp, list(range(comp.num_qubits)))  # add comparator

        # run simulation
        backend = BasicAer.get_backend('statevector_simulator')
        statevector = execute(qc, backend).result().get_statevector()
        for i, amplitude in enumerate(statevector):
            prob = np.abs(amplitude)**2
            if prob > 1e-6:
                # equal superposition
                self.assertEqual(True, np.isclose(1.0, prob * 2.0**num_state_qubits))
                b_value = '{0:b}'.format(i).rjust(qc.width(), '0')
                x = int(b_value[(-num_state_qubits):], 2)
                comp_result = int(b_value[-num_state_qubits-1], 2)
                if geq:
                    self.assertEqual(x >= value, comp_result == 1)
                else:
                    self.assertEqual(x < value, comp_result == 1)

    @data(
        # n, value, geq
        [1, 0, True],
        [1, 1, True],
        [2, -1, True],
        [3, 5, True],
        [3, 2, True],
        [3, 2, False],
        [4, 6, False]
    )
    @unpack
    def test_fixed_value_comparator(self, num_state_qubits, value, geq):
        """Test the fixed value comparator circuit."""
        # build the circuit with the comparator
        comp = IntegerComparator(num_state_qubits, value, geq=geq)
        self.assertComparisonIsCorrect(comp, num_state_qubits, value, geq)

    def test_mutability(self):
        """Test changing the arguments of the comparator."""

        comp = IntegerComparator()

        with self.subTest(msg='missing num state qubits and value'):
            with self.assertRaises(AttributeError):
                print(comp.draw())

        comp.num_state_qubits = 2

        with self.subTest(msg='missing value'):
            with self.assertRaises(AttributeError):
                print(comp.draw())

        comp.value = 0
        comp.geq = True

        with self.subTest(msg='updating num state qubits'):
            comp.num_state_qubits = 1
            self.assertComparisonIsCorrect(comp, 1, 0, True)

        with self.subTest(msg='updating the value'):
            comp.num_state_qubits = 3
            comp.value = 2
            self.assertComparisonIsCorrect(comp, 3, 2, True)

        with self.subTest(msg='updating geq'):
            comp.geq = False
            self.assertComparisonIsCorrect(comp, 3, 2, False)


class TestAquaApplications(QiskitTestCase):
    """Test applications of the arithmetic library in Aqua use-cases."""

    def test_asian_barrier_spread(self):
        """Test the asian barrier spread model."""
        try:
            from qiskit.aqua.circuits import WeightedSumOperator, FixedValueComparator as Comparator
            from qiskit.aqua.components.uncertainty_problems import (
                UnivariatePiecewiseLinearObjective as PwlObjective,
                MultivariateProblem
            )
            from qiskit.aqua.components.uncertainty_models import MultivariateLogNormalDistribution
        except ImportError:
            import warnings
            warnings.warn('Qiskit Aqua is not installed, skipping the application test.')
            return

        # number of qubits per dimension to represent the uncertainty
        num_uncertainty_qubits = 2

        # parameters for considered random distribution
        spot_price = 2.0  # initial spot price
        volatility = 0.4  # volatility of 40%
        interest_rate = 0.05  # annual interest rate of 5%
        time_to_maturity = 40 / 365  # 40 days to maturity

        # resulting parameters for log-normal distribution
        # pylint: disable=invalid-name
        mu = ((interest_rate - 0.5 * volatility**2) * time_to_maturity + np.log(spot_price))
        sigma = volatility * np.sqrt(time_to_maturity)
        mean = np.exp(mu + sigma**2/2)
        variance = (np.exp(sigma**2) - 1) * np.exp(2*mu + sigma**2)
        stddev = np.sqrt(variance)

        # lowest and highest value considered for the spot price; in between,
        # an equidistant discretization is considered.
        low = np.maximum(0, mean - 3*stddev)
        high = mean + 3*stddev

        # map to higher dimensional distribution
        # for simplicity assuming dimensions are independent and identically distributed)
        dimension = 2
        num_qubits = [num_uncertainty_qubits]*dimension
        low = low * np.ones(dimension)
        high = high * np.ones(dimension)
        mu = mu * np.ones(dimension)
        cov = sigma ** 2 * np.eye(dimension)

        # construct circuit factory
        distribution = MultivariateLogNormalDistribution(num_qubits=num_qubits,
                                                         low=low,
                                                         high=high,
                                                         mu=mu,
                                                         cov=cov)

        # determine number of qubits required to represent total loss
        weights = []
        for n in num_qubits:
            for i in range(n):
                weights += [2**i]

        num_sum_qubits = WeightedSumOperator.get_required_sum_qubits(weights)

        # create circuit factoy
        agg = WeightedSumOperator(sum(num_qubits), weights)

        # set the strike price (should be within the low and the high value of the uncertainty)
        strike_price_1 = 3
        strike_price_2 = 4

        # set the barrier threshold
        barrier = 2.5

        # map strike prices and barrier threshold from [low, high] to {0, ..., 2^n-1}
        max_value = 2**num_sum_qubits - 1
        low_ = low[0]
        high_ = high[0]

        mapped_strike_price_1 = (strike_price_1 - dimension*low_) / \
            (high_ - low_) * (2**num_uncertainty_qubits - 1)
        mapped_strike_price_2 = (strike_price_2 - dimension*low_) / \
            (high_ - low_) * (2**num_uncertainty_qubits - 1)
        mapped_barrier = (barrier - low) / (high - low) * (2**num_uncertainty_qubits - 1)

        conditions = []
        for i in range(dimension):
            # target dimension of random distribution and corresponding condition
            conditions += [(i, Comparator(num_qubits[i], mapped_barrier[i] + 1, geq=False))]

        # set the approximation scaling for the payoff function
        c_approx = 0.25

        # setup piecewise linear objective fcuntion
        breakpoints = [0, mapped_strike_price_1, mapped_strike_price_2]
        slopes = [0, 1, 0]
        offsets = [0, 0, mapped_strike_price_2 - mapped_strike_price_1]
        f_min = 0
        f_max = mapped_strike_price_2 - mapped_strike_price_1
        bull_spread_objective = PwlObjective(
            num_sum_qubits, 0, max_value, breakpoints, slopes, offsets, f_min, f_max, c_approx)

        # define overall multivariate problem
        asian_barrier_spread = MultivariateProblem(
            distribution, agg, bull_spread_objective, conditions=conditions)

        num_req_qubits = asian_barrier_spread.num_target_qubits
        num_req_ancillas = asian_barrier_spread.required_ancillas()

        qr = QuantumRegister(num_req_qubits, name='q')
        qr_ancilla = QuantumRegister(num_req_ancillas, name='q_a')
        qc = QuantumCircuit(qr, qr_ancilla)

        asian_barrier_spread.build(qc, qr, qr_ancilla)
        job = execute(qc, backend=BasicAer.get_backend('statevector_simulator'))

        # evaluate resulting statevector
        value = 0
        for i, amplitude in enumerate(job.result().get_statevector()):
            b = ('{0:0%sb}' % asian_barrier_spread.num_target_qubits).format(
                i)[-asian_barrier_spread.num_target_qubits:]
            prob = np.abs(amplitude)**2
            if prob > 1e-4 and b[0] == '1':
                value += prob
                # all other states should have zero probability due to ancilla qubits
                if i > 2**num_req_qubits:
                    break

        # map value to original range
        mapped_value = asian_barrier_spread.value_to_estimation(
            value) / (2**num_uncertainty_qubits - 1) * (high_ - low_)
        expected = 0.83188
        self.assertAlmostEqual(mapped_value, expected, places=5)


@ddt
class TestWeightedAdder(QiskitTestCase):
    """Test the weighted adder circuit."""

    def assertSummationIsCorrect(self, adder):
        """Assert that ``adder`` correctly implements the summation w.r.t. its set weights."""

        circuit = QuantumCircuit(adder.num_qubits)
        circuit.h(list(range(adder.num_state_qubits)))
        circuit.append(adder.to_instruction(), list(range(adder.num_qubits)))

        backend = BasicAer.get_backend('statevector_simulator')
        statevector = execute(circuit, backend).result().get_statevector()

        probabilities = defaultdict(float)
        for i, statevector_amplitude in enumerate(statevector):
            i = bin(i)[2:].zfill(circuit.num_qubits)[adder.num_ancilla_qubits:]
            probabilities[i] += np.real(np.abs(statevector_amplitude) ** 2)

        expectations = defaultdict(float)
        for x in range(2**adder.num_state_qubits):
            bits = np.array(list(bin(x)[2:].zfill(adder.num_state_qubits)), dtype=int)
            summation = bits.dot(adder.weights[::-1])

            entry = bin(summation)[2:].zfill(adder.num_sum_qubits) \
                + bin(x)[2:].zfill(adder.num_state_qubits)
            expectations[entry] = 1 / 2 ** adder.num_state_qubits

        for state, probability in probabilities.items():
            self.assertAlmostEqual(probability, expectations[state])

    @data(
        [0],
        [1, 2, 1],
        [4],
    )
    def test_summation(self, weights):
        """Test the weighted adder on some examples."""
        adder = WeightedAdder(len(weights), weights)
        self.assertSummationIsCorrect(adder)

    def test_mutability(self):
        """Test the mutability of the weighted adder."""
        adder = WeightedAdder()

        with self.subTest(msg='missing number of state qubits'):
            with self.assertRaises(AttributeError):
                print(adder.draw())

        with self.subTest(msg='default weights'):
            adder.num_state_qubits = 3
            default_weights = 3 * [1]
            self.assertListEqual(adder.weights, default_weights)

        with self.subTest(msg='specify weights'):
            adder.weights = [3, 2, 1]
            self.assertSummationIsCorrect(adder)

        with self.subTest(msg='mismatching number of state qubits and weights'):
            with self.assertRaises(ValueError):
                adder.weights = [0, 1, 2, 3]
                print(adder.draw())

        with self.subTest(msg='change all attributes'):
            adder.num_state_qubits = 4
            adder.weights = [2, 0, 1, 1]
            self.assertSummationIsCorrect(adder)


@ddt
class TestMCMT(QiskitTestCase):
    """Test the multi-controlled multi-target circuit."""

    @data(MCMT, MCMTVChain)
    def test_mcmt_as_normal_control(self, mcmt_class):
        """Test that the MCMT can act as normal control gate."""
        qc = QuantumCircuit(2)
        mcmt = mcmt_class(gate=CHGate(), num_ctrl_qubits=1, num_target_qubits=1)
<<<<<<< HEAD
        qc = qc.compose(mcmt, [0, 1])
=======
        qc.append(mcmt.to_gate(), [0, 1], [])
>>>>>>> 7d5b47cc

        ref = QuantumCircuit(2)
        ref.ch(0, 1)

<<<<<<< HEAD
        self.assertEqual(qc, ref)
=======
        self.assertEqual(qc.decompose(), ref)
>>>>>>> 7d5b47cc

    def test_missing_qubits(self):
        """Test that an error is raised if qubits are missing."""
        with self.subTest(msg='no control qubits'):
            with self.assertRaises(AttributeError):
                _ = MCMT(XGate(), num_ctrl_qubits=0, num_target_qubits=1)

        with self.subTest(msg='no target qubits'):
            with self.assertRaises(AttributeError):
                _ = MCMT(ZGate(), num_ctrl_qubits=4, num_target_qubits=0)

    def test_different_gate_types(self):
        """Test the different supported input types for the target gate."""
        x_circ = QuantumCircuit(1)
        x_circ.x(0)
        for input_gate in [x_circ, QuantumCircuit.cx, QuantumCircuit.x, 'cx', 'x', CXGate()]:
            with self.subTest(input_gate=input_gate):
                mcmt = MCMT(input_gate, 2, 2)
                if isinstance(input_gate, QuantumCircuit):
                    self.assertEqual(mcmt.gate.definition[0][0], XGate())
                    self.assertEqual(len(mcmt.gate.definition), 1)
                else:
                    self.assertEqual(mcmt.gate, XGate())

    def test_mcmt_v_chain_ancilla_test(self):
        """Test too few and too many ancillas for the MCMT V-chain mode."""
        with self.subTest(msg='insufficient number of ancillas on gate'):
            qc = QuantumCircuit(5)
            mcmt = MCMTVChain(ZGate(), 3, 1)
            with self.assertRaises(QiskitError):
                qc.append(mcmt, [0, 1, 2, 3, 4])

        with self.subTest(msg='insufficient number of ancillas on method'):
            qc = QuantumCircuit(5)
            mcmt = MCMTVChain(ZGate(), 3, 1)
            with self.assertRaises(QiskitError):
                qc.append(mcmt, [0, 1, 2, 3, 4], [])

        with self.subTest(msg='too many ancillas works on method'):
            qc = QuantumCircuit(8)
            qc.mcmt(CZGate(), [0, 1, 2], 3, [4, 5, 6, 7])

    @data(
        [CZGate(), 1, 1], [CHGate(), 1, 1],
        [CZGate(), 3, 3], [CHGate(), 3, 3],
        [CZGate(), 1, 5], [CHGate(), 1, 5],
        [CZGate(), 5, 1], [CHGate(), 5, 1],
    )
    @unpack
    def test_mcmt_v_chain_simulation(self, cgate, num_controls, num_targets):
        """Test the MCMT V-chain implementation test on a simulation."""
        controls = QuantumRegister(num_controls)
        targets = QuantumRegister(num_targets)

        subsets = [tuple(range(i)) for i in range(num_controls + 1)]
        for subset in subsets:
            qc = QuantumCircuit(targets, controls)
            # Initialize all targets to 1, just to be sure that
            # the generic gate has some effect (f.e. Z gate has no effect
            # on a 0 state)
            qc.x(targets)

            num_ancillas = max(0, num_controls - 1)

            if num_ancillas > 0:
                ancillas = QuantumRegister(num_ancillas)
                qc.add_register(ancillas)
                qubits = controls[:] + targets[:] + ancillas[:]
            else:
                qubits = controls[:] + targets[:]

            for i in subset:
                qc.x(controls[i])

            mcmt = MCMTVChain(cgate, num_controls, num_targets)
<<<<<<< HEAD
            qc.compose(mcmt, qubits, inplace=True)
=======
            qc.append(mcmt.to_instruction(), qubits)
>>>>>>> 7d5b47cc

            for i in subset:
                qc.x(controls[i])

<<<<<<< HEAD
            vec = Statevector.from_label('0' * qc.num_qubits).evolve(qc)

=======
            backend = BasicAer.get_backend('statevector_simulator')
            vec = np.asarray(execute(qc, backend).result().get_statevector(qc, decimals=16))
>>>>>>> 7d5b47cc
            # target register is initially |11...1>, with length equal to 2**(n_targets)
            vec_exp = np.array([0] * (2**(num_targets) - 1) + [1])

            if isinstance(cgate, CZGate):
                # Z gate flips the last qubit only if it's applied an odd number of times
                if len(subset) == num_controls and (num_controls % 2) == 1:
                    vec_exp[-1] = -1
            elif isinstance(cgate, CHGate):
                # if all the control qubits have been activated,
                # we repeatedly apply the kronecker product of the Hadamard
                # with itself and then multiply the results for the original
                # state of the target qubits
                if len(subset) == num_controls:
                    h_i = 1 / np.sqrt(2) * np.array([[1, 1], [1, -1]])
                    h_tot = np.array([1])
                    for _ in range(num_targets):
                        h_tot = np.kron(h_tot, h_i)
                    vec_exp = np.dot(h_tot, vec_exp)
            else:
                raise ValueError('Test not implement for gate: {}'.format(cgate))

            # append the remaining part of the state
            vec_exp = np.concatenate(
                (vec_exp,
                 [0] * (2**(num_controls + num_ancillas + num_targets) - vec_exp.size))
            )
            f_i = state_fidelity(vec, vec_exp)
            self.assertAlmostEqual(f_i, 1)


<<<<<<< HEAD
=======
@ddt
>>>>>>> 7d5b47cc
class TestDiagonalGate(QiskitTestCase):
    """Test diagonal circuit."""
    @data(
        [0, 0],
        [0, 0.8],
        [0, 0, 1, 1],
        [0, 1, 0.5, 1],
        (2 * np.pi * np.random.rand(2 ** 3)),
        (2 * np.pi * np.random.rand(2 ** 4)),
        (2 * np.pi * np.random.rand(2 ** 5))
    )
    def test_diag_gate(self, phases):
        """Test correctness of diagonal decomposition."""
        diag = [np.exp(1j * ph) for ph in phases]
        qc = Diagonal(diag)
        simulated_diag = Statevector(Operator(qc).data.diagonal())
        ref_diag = Statevector(diag)

        self.assertTrue(simulated_diag.equiv(ref_diag))<|MERGE_RESOLUTION|>--- conflicted
+++ resolved
@@ -25,16 +25,9 @@
 from qiskit.circuit.library import (Permutation, XOR, InnerProduct, OR, AND, QFT,
                                     LinearPauliRotations, PolynomialPauliRotations,
                                     IntegerComparator, PiecewiseLinearPauliRotations,
-<<<<<<< HEAD
                                     WeightedAdder, Diagonal, MCMT, MCMTVChain)
 from qiskit.exceptions import QiskitError
 from qiskit.extensions.standard import CZGate, CHGate, CXGate, XGate, ZGate
-=======
-                                    WeightedAdder, MCMT, MCMTVChain, Diagonal)
-from qiskit.exceptions import QiskitError
-from qiskit.extensions.standard import CZGate, CHGate, CXGate, XGate, ZGate
-
->>>>>>> 7d5b47cc
 from qiskit.quantum_info import Statevector, Operator
 from qiskit.quantum_info.states import state_fidelity
 
@@ -742,20 +735,12 @@
         """Test that the MCMT can act as normal control gate."""
         qc = QuantumCircuit(2)
         mcmt = mcmt_class(gate=CHGate(), num_ctrl_qubits=1, num_target_qubits=1)
-<<<<<<< HEAD
         qc = qc.compose(mcmt, [0, 1])
-=======
-        qc.append(mcmt.to_gate(), [0, 1], [])
->>>>>>> 7d5b47cc
 
         ref = QuantumCircuit(2)
         ref.ch(0, 1)
 
-<<<<<<< HEAD
         self.assertEqual(qc, ref)
-=======
-        self.assertEqual(qc.decompose(), ref)
->>>>>>> 7d5b47cc
 
     def test_missing_qubits(self):
         """Test that an error is raised if qubits are missing."""
@@ -831,22 +816,13 @@
                 qc.x(controls[i])
 
             mcmt = MCMTVChain(cgate, num_controls, num_targets)
-<<<<<<< HEAD
             qc.compose(mcmt, qubits, inplace=True)
-=======
-            qc.append(mcmt.to_instruction(), qubits)
->>>>>>> 7d5b47cc
 
             for i in subset:
                 qc.x(controls[i])
 
-<<<<<<< HEAD
             vec = Statevector.from_label('0' * qc.num_qubits).evolve(qc)
 
-=======
-            backend = BasicAer.get_backend('statevector_simulator')
-            vec = np.asarray(execute(qc, backend).result().get_statevector(qc, decimals=16))
->>>>>>> 7d5b47cc
             # target register is initially |11...1>, with length equal to 2**(n_targets)
             vec_exp = np.array([0] * (2**(num_targets) - 1) + [1])
 
@@ -877,10 +853,7 @@
             self.assertAlmostEqual(f_i, 1)
 
 
-<<<<<<< HEAD
-=======
 @ddt
->>>>>>> 7d5b47cc
 class TestDiagonalGate(QiskitTestCase):
     """Test diagonal circuit."""
     @data(
